''' This file defines some basic classes that map the behaviour of the
equivalent xml nodes '''
from case_conversion import pascalcase
from datetime import datetime
from typing import Iterator
from xml.dom.minidom import Element
import re

from cacahuate.errors import ElementNotFound, IncompleteBranch, \
    ValidationErrors, RequiredInputError, InvalidInputError, InputError, \
    RequiredListError, RequiredDictError
from cacahuate.inputs import make_input
from cacahuate.logger import log
from cacahuate.utils import user_import
from cacahuate.xml import get_text, NODES
from cacahuate.http.errors import BadRequest
from cacahuate.jsontypes import Map
from cacahuate.jsontypes import SortedMap


class AuthParam:

    def __init__(self, element):
        self.name = element.getAttribute('name')
        self.value = get_text(element)
        self.type = element.getAttribute('type')


class Form:

    def __init__(self, element):
        self.ref = element.getAttribute('id')
        self.multiple = self.calc_range(element.getAttribute('multiple'))

        # Load inputs
        self.inputs = []

        for input_el in element.getElementsByTagName('input'):
            self.inputs.append(make_input(input_el))

    def calc_range(self, attr):
        range = (1, 1)

        if attr:
            nums = re.compile(r'\d+').findall(attr)
            nums = list(map(lambda x: int(x), nums))
            if len(nums) == 1:
                range = (nums[0], nums[0])
            elif len(nums) == 2:
                range = (nums[0], nums[1])
            else:
                range = (0, float('inf'))

        return range

    def validate(self, index, data):
        errors = []
        collected_inputs = []

        for input in self.inputs:
            try:
                value = input.validate(
                    data.get(input.name),
                    index,
                )

                input_description = input.to_json()
                input_description['value'] = value
                input_description['value_caption'] = input.make_caption(value)

                collected_inputs.append(input_description)
            except InputError as e:
                errors.append(e)

        if errors:
            raise ValidationErrors(errors)

        return {
            '_type': 'form',
            'ref': self.ref,
            'inputs': SortedMap(collected_inputs, key='name').to_json(),
        }


class Node:
    ''' An XML tag that represents an action or instruction for the virtual
    machine '''

    def __init__(self, element):
        for attrname, value in element.attributes.items():
            setattr(self, attrname, value)

        # node info
        node_info = element.getElementsByTagName('node-info')

        name = ''
        description = ''

        if len(node_info) == 1:
            node_info = node_info[0]

            node_name = node_info.getElementsByTagName('name')
            name = get_text(node_name[0])

            node_description = node_info.getElementsByTagName('description')
            description = get_text(node_description[0])

        self.name = name
        self.description = description

        # Actor resolving
        self.auth_params = []
        self.auth_backend = None

        filter_q = element.getElementsByTagName('auth-filter')

        if len(filter_q) > 0:
            filter_node = filter_q[0]

            self.auth_backend = filter_node.getAttribute('backend')
            self.auth_params = list(map(
                lambda x: AuthParam(x),
                filter_node.getElementsByTagName('param')
            ))

    def is_async(self):
        raise NotImplementedError('Must be implemented in subclass')

    def validate_input(self, json_data):
        raise NotImplementedError('Must be implemented in subclass')

<<<<<<< HEAD
    def get_actors(self, config, execution):
        if not self.auth_params:
            return []

        HiPro = user_import(
            self.auth_backend,
            'HierarchyProvider',
            config['HIERARCHY_PROVIDERS'],
            'cacahuate.auth.hierarchy',
        )

        hierarchy_provider = HiPro(config)

        return hierarchy_provider.find_users(
            **self.resolve_params(execution)
        )

    def resolve_params(self, execution=None):
        computed_params = {}

        for param in self.auth_params:
            if execution is not None and param.type == 'ref':
                user_ref = param.value.split('#')[1].strip()

                try:
                    actor = next(
                        execution.proxy.actors.q().filter(ref=user_ref)
                    )

                    value = actor.proxy.user.get().identifier
                except StopIteration:
                    value = None
            else:
                value = param.value

            computed_params[param.name] = value

        return computed_params
=======
    def in_state(self, ref, node_state):
        ''' returns true if this ref is part of this state '''
        n, user, form, field = ref.split('.')

        i, ref = form.split(':')

        try:
            forms = node_state['actors']['items'][user]['forms']
            forms[int(i)]['inputs']['items'][field]

            return True
        except KeyError:
            return False

    def get_invalidated_fields(self, invalidated, state):
        ''' debe devolver un conjunto de referencias a campos que deben ser
        invalidados, a partir de campos invalidados previamente '''
        node_state = state['state']['items'][self.id]

        if node_state['state'] == 'unfilled':
            return []

        found_refs = []

        for ref in invalidated:
            # for refs in this node's forms
            if self.in_state(ref, node_state):
                found_refs.append(ref)

        found_refs += self.dependent_refs(invalidated, node_state)

        return found_refs
>>>>>>> 19636644

    def log_entry(self, execution):
        return {
            'started_at': datetime.now(),
            'finished_at': None,
            'execution': execution.to_json(),
            'node': self.to_json(),
            'actors': Map([], key='identifier').to_json(),
            'process_id': execution.process_name,
        }

    def get_state(self):
        return {
            '_type': 'node',
            'id': self.id,
            'comment': '',
            'state': 'unfilled',
            'actors': Map([], key='identifier').to_json(),
        }

    def to_json(self):
        return {
            'id': self.id,
            'name': self.name,
            'description': self.description,
            'type': type(self).__name__.lower(),
        }


class Action(Node):
    ''' A node from the process's graph. It is initialized from an Element
    '''

    def __init__(self, element):
        super().__init__(element)

        # Form resolving
        self.form_array = []

        form_array = element.getElementsByTagName('form-array')

        if len(form_array) > 0:
            for form_el in form_array[0].getElementsByTagName('form'):
                self.form_array.append(Form(form_el))

    def is_async(self):
        return True

<<<<<<< HEAD
=======
    def resolve_params(self, state=None):
        computed_params = {}

        for param in self.auth_params:
            if state is not None and param.type == 'ref':
                user_ref = param.value.split('#')[1].strip()

                try:
                    adic = state['state']['items'][user_ref]['actors']['items']
                    actor = adic[next(iter(adic.keys()))]

                    value = actor['user']['identifier']
                except StopIteration:
                    value = None
            else:
                value = param.value

            computed_params[param.name] = value

        return computed_params

    def get_actors(self, config, state):
        if not self.auth_params:
            return []

        HiPro = user_import(
            self.auth_backend,
            'HierarchyProvider',
            config['HIERARCHY_PROVIDERS'],
            'cacahuate.auth.hierarchy',
        )

        hierarchy_provider = HiPro(config)

        return hierarchy_provider.find_users(
            **self.resolve_params(state)
        )

    def dependent_refs(self, invalidated, node_state):
        ''' finds dependencies of the invalidated set in this node '''
        return []

>>>>>>> 19636644
    def validate_form_spec(self, form_specs, associated_data) -> dict:
        ''' Validates the given data against the spec contained in form.
            In case of failure raises an exception. In case of success
            returns the validated data.
        '''
        collected_forms = []

        min, max = form_specs.multiple

        if len(associated_data) < min:
            raise BadRequest([{
                'detail': 'form count lower than expected for ref {}'.format(
                    form_specs.ref
                ),
                'where': 'request.body.form_array',
            }])

        if len(associated_data) > max:
            raise BadRequest([{
                'detail': 'form count higher than expected for ref {}'.format(
                    form_specs.ref
                ),
                'where': 'request.body.form_array',
            }])

        for index, form in associated_data:
            collected_forms.append(form_specs.validate(
                index,
                form.get('data', {})
            ))

        return collected_forms

    def validate_input(self, json_data):
        if 'form_array' in json_data and type(json_data['form_array']) != list:
            raise BadRequest({
                'detail': 'form_array has wrong type',
                'where': 'request.body.form_array',
            })

        collected_forms = []
        errors = []
        index = 0
        form_array = json_data.get('form_array', [])

        for form_specs in self.form_array:
            ref = form_specs.ref

            # Ignore unexpected forms
            while len(form_array) > index and form_array[index]['ref'] != ref:
                index += 1

            # Collect expected forms
            forms = []
            while len(form_array) > index and form_array[index]['ref'] == ref:
                forms.append((index, form_array[index]))
                index += 1

            try:
                for data in self.validate_form_spec(form_specs, forms):
                    collected_forms.append(data)
            except ValidationErrors as e:
                errors += e.errors

        if len(errors) > 0:
            raise BadRequest(ValidationErrors(errors).to_json())

        return collected_forms


class Validation(Node):

    VALID_RESPONSES = ('accept', 'reject')

    def is_async(self):
        return True

    def __init__(self, element):
        super().__init__(element)

        # Dependency resolving
        self.dependencies = []

        deps_node = element.getElementsByTagName('dependencies')

        if len(deps_node) > 0:
            for dep_node in deps_node[0].getElementsByTagName('dep'):
                self.dependencies.append(get_text(dep_node))

    def validate_field(self, field, index):
        if type(field) != dict:
            raise RequiredDictError(
                'inputs.{}'.format(index),
                'request.body.inputs.{}'.format(index)
            )

        if 'ref' not in field:
            raise RequiredInputError(
                'inputs.{}.ref'.format(index),
                'request.body.inputs.{}.ref'.format(index)
            )

        try:
            node, actor, ref, input = field['ref'].split('.')
            index, ref = ref.split(':')
        except ValueError:
            raise InvalidInputError(
                'inputs.{}.ref'.format(index),
                'request.body.inputs.{}.ref'.format(index)
            )

        if not self.in_dependencies(field['ref']):
            raise InvalidInputError(
                'inputs.{}.ref'.format(index),
                'request.body.inputs.{}.ref'.format(index)
            )

    def in_dependencies(self, ref):
        node, user, form, field = ref.split('.')
        index, ref = form.split(':')
        fref = ref + '.' + field

        for dep in self.dependencies:
            if dep == fref:
                return True

        return False

    def validate_input(self, json_data):
        if 'response' not in json_data:
            raise RequiredInputError('response', 'request.body.response')

        if json_data['response'] not in self.VALID_RESPONSES:
            raise InvalidInputError('response', 'request.body.response')

        if json_data['response'] == 'reject':
            if 'inputs' not in json_data:
                raise RequiredInputError('inputs', 'request.body.inputs')

            if type(json_data['inputs']) is not list:
                raise RequiredListError('inputs', 'request.body.inputs')

            for index, field in enumerate(json_data['inputs']):
                errors = []
                try:
                    self.validate_field(field, index)
                except InputError as e:
                    errors.append(e.to_json())

                if errors:
                    raise BadRequest(errors)

        return [{
            '_type': 'form',
            'ref': 'approval',
            'inputs': {
                '_type': ':sorted_map',
                'items': {
                    'response': {
                        'value': json_data['response'],
                    },
                    'comment': {
                        'value': json_data['comment'],
                    },
                    'inputs': {
                        'value': json_data.get('inputs'),
                    },
                },
                'item_order': ['response', 'comment', 'inputs'],
            },
        }]

    def dependent_refs(self, invalidated, node_state):
        ''' finds dependencies of the invalidated set in this node '''
        refs = set()

        for inref in invalidated:
            if self.in_dependencies(inref):
                refs.add('{node}.{actor}.0:approval.response'.format(
                    node=self.id,
                    actor=next(iter(node_state['actors']['items'].keys())),
                ))

        return refs


class Exit(Node):
    ''' A node that kills an execution with some status '''

    def is_async(self):
        return False


def make_node(element):
    ''' returns a build Node object given an Element object '''
    if element.tagName not in NODES:
        raise ValueError(
            'Class definition not found for node: {}'.format(element.tagName)
        )

    class_name = pascalcase(element.tagName)
    available_classes = __import__(__name__).node

    return getattr(available_classes, class_name)(element)<|MERGE_RESOLUTION|>--- conflicted
+++ resolved
@@ -129,8 +129,7 @@
     def validate_input(self, json_data):
         raise NotImplementedError('Must be implemented in subclass')
 
-<<<<<<< HEAD
-    def get_actors(self, config, execution):
+    def get_actors(self, config, state):
         if not self.auth_params:
             return []
 
@@ -144,31 +143,26 @@
         hierarchy_provider = HiPro(config)
 
         return hierarchy_provider.find_users(
-            **self.resolve_params(execution)
+            **self.resolve_params(state)
         )
 
-    def resolve_params(self, execution=None):
+    def resolve_params(self, state=None):
         computed_params = {}
 
         for param in self.auth_params:
-            if execution is not None and param.type == 'ref':
+            if state is not None and param.type == 'ref':
                 user_ref = param.value.split('#')[1].strip()
 
                 try:
-                    actor = next(
-                        execution.proxy.actors.q().filter(ref=user_ref)
-                    )
-
-                    value = actor.proxy.user.get().identifier
+                    adic = state['state']['items'][user_ref]['actors']['items']
+                    actor = adic[next(iter(adic.keys()))]
+
+                    value = actor['user']['identifier']
                 except StopIteration:
                     value = None
             else:
                 value = param.value
 
-            computed_params[param.name] = value
-
-        return computed_params
-=======
     def in_state(self, ref, node_state):
         ''' returns true if this ref is part of this state '''
         n, user, form, field = ref.split('.')
@@ -201,7 +195,6 @@
         found_refs += self.dependent_refs(invalidated, node_state)
 
         return found_refs
->>>>>>> 19636644
 
     def log_entry(self, execution):
         return {
@@ -250,51 +243,10 @@
     def is_async(self):
         return True
 
-<<<<<<< HEAD
-=======
-    def resolve_params(self, state=None):
-        computed_params = {}
-
-        for param in self.auth_params:
-            if state is not None and param.type == 'ref':
-                user_ref = param.value.split('#')[1].strip()
-
-                try:
-                    adic = state['state']['items'][user_ref]['actors']['items']
-                    actor = adic[next(iter(adic.keys()))]
-
-                    value = actor['user']['identifier']
-                except StopIteration:
-                    value = None
-            else:
-                value = param.value
-
-            computed_params[param.name] = value
-
-        return computed_params
-
-    def get_actors(self, config, state):
-        if not self.auth_params:
-            return []
-
-        HiPro = user_import(
-            self.auth_backend,
-            'HierarchyProvider',
-            config['HIERARCHY_PROVIDERS'],
-            'cacahuate.auth.hierarchy',
-        )
-
-        hierarchy_provider = HiPro(config)
-
-        return hierarchy_provider.find_users(
-            **self.resolve_params(state)
-        )
-
     def dependent_refs(self, invalidated, node_state):
         ''' finds dependencies of the invalidated set in this node '''
         return []
 
->>>>>>> 19636644
     def validate_form_spec(self, form_specs, associated_data) -> dict:
         ''' Validates the given data against the spec contained in form.
             In case of failure raises an exception. In case of success
