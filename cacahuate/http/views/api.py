from coralillo.errors import ModelNotFoundError
from datetime import datetime
from flask import g, abort
from flask import request, jsonify, json
from functools import reduce
import os
import pika
import pymongo
from jinja2 import Template

from cacahuate.errors import ProcessNotFound, ElementNotFound, MalformedProcess
from cacahuate.http.errors import BadRequest, NotFound, UnprocessableEntity, \
    Forbidden
from cacahuate.http.middleware import requires_json, requires_auth
from cacahuate.http.validation import validate_forms, validate_json, \
    validate_auth
from cacahuate.http.wsgi import app, mongo
from cacahuate.models import Execution, Pointer, User, Token, Activity, \
    Questionaire
from cacahuate.rabbit import get_channel
from cacahuate.xml import Xml, form_to_dict
from cacahuate.node import make_node


DATE_FIELDS = [
    'started_at',
    'finished_at',
]


def json_prepare(obj):
    if obj.get('_id'):
        del obj['_id']

    for field in DATE_FIELDS:
        if obj.get(field) and type(obj[field]) == datetime:
            obj[field] = obj[field].isoformat()

    return obj


def store_forms(collected_forms, execution):
    forms = []

    for ref, form_description in collected_forms:
        form_data = dict(map(
            lambda x: (x['name'], x['value']),
            form_description
        ))

        ques = Questionaire(ref=ref, data=form_data).save()
        ques.proxy.execution.set(execution)
        forms.append({
            'ref': ref,
            'data': form_data,
            'form': form_description,
        })

    return forms


def make_name(name_string, collected_forms):
    context = dict(map(
        lambda i: (i[0], dict(map(
            lambda j: (j['name'], j['value']),
            i[1]
        ))),
        collected_forms
    ))

    return Template(name_string).render(**context)


def store_actor(node, user, execution, forms):
    auth_ref = node.id
    activity = Activity(ref=auth_ref).save()
    activity.proxy.user.set(g.user)
    activity.proxy.execution.set(execution)

    return {
        'ref': auth_ref,
        'user': {
            'identifier': g.user.identifier,
            'human_name': g.user.human_name,
        },
        'forms': forms,
    }


@app.route('/', methods=['GET', 'POST'])
@requires_json
def index():
    if request.method == 'GET':
        return {
            'hello': 'world',
        }
    elif request.method == 'POST':
        return request.json


@app.route('/v1/execution', methods=['GET'])
def execution_list():
    collection = mongo.db[app.config['MONGO_EXECUTION_COLLECTION']]

    return jsonify({
        "data": list(map(
            json_prepare,
            collection.find()
        )),
    })


@app.route('/v1/execution/<id>', methods=['GET'])
def process_status(id):
    collection = mongo.db[app.config['MONGO_EXECUTION_COLLECTION']]

    try:
        exc = next(collection.find({'id': id}))
    except StopIteration:
        raise ModelNotFoundError(
            'Specified execution never existed, and never will'
        )

    return jsonify({
        'data': json_prepare(exc),
    })


@app.route('/v1/execution/<id>', methods=['DELETE'])
@requires_auth
def delete_process(id):
    execution = Execution.get_or_exception(id)

    channel = get_channel()
    channel.basic_publish(
        exchange='',
        routing_key=app.config['RABBIT_QUEUE'],
        body=json.dumps({
            'command': 'cancel',
            'execution_id': execution.id,
        }),
        properties=pika.BasicProperties(
            delivery_mode=2,
        ),
    )

    return jsonify({
        'data': 'accepted',
    }), 202


@app.route('/v1/execution', methods=['POST'])
@requires_auth
@requires_json
def start_process():
    validate_json(request.json, ['process_name'])

    try:
        xml = Xml.load(app.config, request.json['process_name'])
    except ProcessNotFound as e:
        raise NotFound([{
            'detail': '{} process does not exist'
                      .format(request.json['process_name']),
            'where': 'request.body.process_name',
        }])
    except MalformedProcess as e:
        raise UnprocessableEntity([{
            'detail': str(e),
            'where': 'request.body.process_name',
        }])

    start_point = make_node(xml.start_node)

    # Check for authorization
    validate_auth(start_point, g.user)

    # check if there are any forms present
    collected_forms = validate_forms(start_point, request.json)

    # save the data
    execution = Execution(
        process_name=xml.filename,
        name=make_name(xml.name, collected_forms),
        description=xml.description,
    ).save()
    pointer = Pointer(
        node_id=start_point.id,
        name=start_point.name,
        description=start_point.description,
    ).save()
    pointer.proxy.execution.set(execution)

    actor = store_actor(
        start_point,
        g.user,
        execution,
        store_forms(collected_forms, execution)
    )

    # log to mongo
    collection = mongo.db[app.config['MONGO_HISTORY_COLLECTION']]

    collection.insert_one({
        'started_at': datetime.now(),
        'finished_at': datetime.now(),
        'execution': {
            'id': execution.id,
            'name': execution.name,
            'description': execution.description,
        },
        'node': start_point.to_json(),
        'actors': [actor],
        'state': execution.get_state(),
    })

    collection = mongo.db[app.config['MONGO_EXECUTION_COLLECTION']]

    history_execution = collection.insert_one({
        'id': execution.id,
        'name': execution.name,
        'description': execution.description,
        'status': 'ongoing',
        'started_at': datetime.now(),
        'finished_at': None,
        'state': {
            'forms': [],
            'actors': [],
        },
    })

    # trigger rabbit
    channel = get_channel()
    channel.basic_publish(
        exchange='',
        routing_key=app.config['RABBIT_QUEUE'],
        body=json.dumps({
            'command': 'step',
            'process': execution.process_name,
            'pointer_id': pointer.id,
        }),
        properties=pika.BasicProperties(
            delivery_mode=2,
        ),
    )

    return {
        'data': execution.to_json(),
    }, 201


@app.route('/v1/pointer', methods=['POST'])
@requires_auth
@requires_json
def continue_process():
    validate_json(request.json, ['execution_id', 'node_id'])

    execution_id = request.json['execution_id']
    node_id = request.json['node_id']

    try:
        execution = Execution.get_or_exception(execution_id)
    except ModelNotFoundError:
        raise BadRequest([{
            'detail': 'execution_id is not valid',
            'code': 'validation.invalid',
            'where': 'request.body.execution_id',
        }])

    xml = Xml.load(app.config, execution.process_name, direct=True)

    try:
        continue_point = make_node(
            xml.find(lambda e: e.getAttribute('id') == node_id)
        )
    except ElementNotFound as e:
        raise BadRequest([{
            'detail': 'node_id is not a valid node',
            'code': 'validation.invalid_node',
            'where': 'request.body.node_id',
        }])

    try:
        pointer = next(execution.proxy.pointers.q().filter(node_id=node_id))
    except StopIteration:
        raise BadRequest([{
            'detail': 'node_id does not have a live pointer',
            'code': 'validation.no_live_pointer',
            'where': 'request.body.node_id',
        }])

    # Check for authorization
    if pointer not in g.user.proxy.tasks:
        raise Forbidden([{
            'detail': 'Provided user does not have this task assigned',
            'where': 'request.authorization',
        }])

    # Validate asociated forms
    collected_forms = validate_forms(continue_point, request.json)

    # save the data
    actor = store_actor(
        continue_point,
        g.user,
        execution,
        store_forms(collected_forms, execution)
    )

    # trigger rabbit
    channel = get_channel()
    channel.basic_publish(
        exchange='',
        routing_key=app.config['RABBIT_QUEUE'],
        body=json.dumps({
            'command': 'step',
            'pointer_id': pointer.id,
            'actor':  actor,
        }),
        properties=pika.BasicProperties(
            delivery_mode=2,
        ),
    )

    return {
        'data': 'accepted',
    }, 202


@app.route('/v1/process', methods=['GET'])
def list_process():
    def add_form(xml):
        json_xml = xml.to_json()
        forms = []

        for form in xml.start_node.getElementsByTagName('form'):
            forms.append(form_to_dict(form))

        json_xml['form_array'] = forms

        return json_xml

    return jsonify({
        'data': list(filter(
            lambda x: x,
            map(
                add_form,
                Xml.list(app.config),
            )
        )),
    })


@app.route('/v1/process/<name>', methods=['GET'])
def find_process(name):
    if request.method == 'GET':
        version = request.args.get('version', '')
        if version:
            version = ".{}".format(version)
        process_name = "{}{}".format(name, version)
        try:
            xml = Xml.load(app.config, process_name)
        except ProcessNotFound as e:
            raise NotFound([{
                'detail': '{} process does not exist'
                          .format(process_name),
                'where': 'request.body.process_name',
            }])
        return jsonify({
            'data': xml.to_json()
        })


@app.route('/v1/activity', methods=['GET'])
@requires_auth
def list_activities():
    activities = g.user.proxy.activities.get()

    seen = {}
    unique = []
    for activity in activities:
        if activity.execution not in seen:
            seen[activity.execution] = True
            unique.append(activity)

    return jsonify({
        'data': list(map(
            lambda a: a.to_json(embed=['execution']),
            unique
        )),
    })


@app.route('/v1/activity/<id>', methods=['GET'])
@requires_auth
def one_activity(id):
    try:
        activity = Activity.get_or_exception(id)
    except ModelNotFoundError:
        raise BadRequest([{
            'detail': 'activity_id is not valid',
            'code': 'validation.invalid',
            'where': 'request.body.execution_id',
        }])

    user_activity = User.get_or_exception(activity.user)
    if not g.user == user_activity:
        raise Forbidden([{
            'detail': 'You must provide basic authorization headers',
            'where': 'request.authorization',
        }])

    return jsonify({
        'data': activity.to_json(embed=['execution']),
    })


@app.route('/v1/task')
@requires_auth
def task_list():
    return jsonify({
        'data': list(map(
            lambda t: t.to_json(embed=['execution']),
            g.user.proxy.tasks.get()
        )),
    })


@app.route('/v1/task/<id>', methods=['GET'])
@requires_auth
def task_read(id):
    pointer = Pointer.get_or_exception(id)

    if pointer not in g.user.proxy.tasks:
        raise Forbidden([{
            'detail': 'Provided user does not have this task assigned',
            'where': 'request.authorization',
        }])

    forms = []
    xml = Xml.load(
        app.config,
        pointer.proxy.execution.get().process_name,
        direct=True
    )
    node = xml.find(lambda e: e.getAttribute('id') == pointer.node_id)

    for form in node.getElementsByTagName('form'):
        forms.append(form_to_dict(form))

    json_data = pointer.to_json(embed=['execution'])

    json_data['form_array'] = forms

    return jsonify({
        'data': json_data,
    })


@app.route('/v1/log/<id>', methods=['GET'])
def list_logs(id):
    collection = mongo.db[app.config['MONGO_HISTORY_COLLECTION']]
    node_id = request.args.get('node_id')
    query = {'execution.id': id}

    if node_id:
        query['node.id'] = node_id

    return jsonify({
        "data": list(map(
            json_prepare,
            collection.find(query).sort([
                ('started_at', pymongo.DESCENDING)
            ])
        )),
    })


<<<<<<< HEAD
@app.route('/v1/process/<id>/statistic', methods=['GET'])
=======
@app.route('/v1/process/<id>/statistics', methods=['GET'])
>>>>>>> 14abac46
def time_process(id):
    collection = mongo.db[app.config['MONGO_HISTORY_COLLECTION']]
    query = [
        {"$match": {"execution.id": id}},
<<<<<<< HEAD
        {"$limit": app.config['LIMIT_DEFAULT_QUERY']},
        {"$project": {
            "conjunct": "$execution.id",
=======
        {"$limit": app.config['DEFAULT_LIMIT']},
        {"$project": {
            "execution": "$execution.id",
            "node": "$node.id",
>>>>>>> 14abac46
            "difference_time": {
                "$subtract": ["$finished_at", "$started_at"],
            },
        }},
        {"$group": {
<<<<<<< HEAD
            "_id": "$conjunct",
=======
            "_id": {"execution": "$execution", "node": "$node"},
            "execution_id": {"$first": "$execution"},
            "node": {"$first": "$node"},
>>>>>>> 14abac46
            "max": {
                "$max": {
                    "$divide": ["$difference_time", 1000],
                },
            },
            "min": {
                "$min": {
                    "$divide": ["$difference_time", 1000],
                },
            },
            "average": {
                "$avg": {
                    "$divide": ["$difference_time", 1000],
                },
            },
        }},
<<<<<<< HEAD
=======
        {"$sort": {"execution": 1, "node": 1}}
>>>>>>> 14abac46
    ]

    return jsonify({
        "data": list(map(
            json_prepare,
            collection.aggregate(query)
        )),
    })

<<<<<<< HEAD
@app.route('/v1/process/statistic', methods=['GET'])
def list_time_process():

    collection = mongo.db[app.config['MONGO_EXECUTION_COLLECTION']]
    query = [
        {"$match": {"status": "finished"}},
        {"$limit": app.config['LIMIT_DEFAULT_QUERY']},
        {"$project": {"status": "$status", "difference_time": {
            "$subtract": ["$finished_at", "$started_at"]
            }
        }},
        {"$group": {
            "_id": "$status",
=======

@app.route('/v1/process/statistics', methods=['GET'])
def list_time_process():
    collection = mongo.db[app.config['MONGO_EXECUTION_COLLECTION']]
    query = [
        {"$match": {"status": "finished"}},

        {"$limit": app.config['DEFAULT_LIMIT']},
        {"$project": {"difference_time": {
            "$subtract": ["$finished_at", "$started_at"]
            }, "process":{"id": "$process.id"},
        }},

        {"$group": {
            "_id": "$process.id",
            "process": {"$first": "$process.id"},
>>>>>>> 14abac46
            "max": {
                "$max": {
                    "$divide": ["$difference_time", 1000],
                },
            },
            "min": {
                "$min": {
                    "$divide": ["$difference_time", 1000],
                },
            },
            "average": {
                "$avg": {
                    "$divide": ["$difference_time", 1000],
                },
            },
<<<<<<< HEAD
        }},
=======

        }},
        {"$sort": {"process": 1}}
>>>>>>> 14abac46
    ]

    return jsonify({
        "data": list(map(
            json_prepare,
            collection.aggregate(query)
        )),
    })<|MERGE_RESOLUTION|>--- conflicted
+++ resolved
@@ -475,37 +475,25 @@
     })
 
 
-<<<<<<< HEAD
-@app.route('/v1/process/<id>/statistic', methods=['GET'])
-=======
+
 @app.route('/v1/process/<id>/statistics', methods=['GET'])
->>>>>>> 14abac46
 def time_process(id):
     collection = mongo.db[app.config['MONGO_HISTORY_COLLECTION']]
     query = [
         {"$match": {"execution.id": id}},
-<<<<<<< HEAD
-        {"$limit": app.config['LIMIT_DEFAULT_QUERY']},
-        {"$project": {
-            "conjunct": "$execution.id",
-=======
+
         {"$limit": app.config['DEFAULT_LIMIT']},
         {"$project": {
             "execution": "$execution.id",
             "node": "$node.id",
->>>>>>> 14abac46
             "difference_time": {
                 "$subtract": ["$finished_at", "$started_at"],
             },
         }},
         {"$group": {
-<<<<<<< HEAD
-            "_id": "$conjunct",
-=======
             "_id": {"execution": "$execution", "node": "$node"},
             "execution_id": {"$first": "$execution"},
             "node": {"$first": "$node"},
->>>>>>> 14abac46
             "max": {
                 "$max": {
                     "$divide": ["$difference_time", 1000],
@@ -522,10 +510,7 @@
                 },
             },
         }},
-<<<<<<< HEAD
-=======
         {"$sort": {"execution": 1, "node": 1}}
->>>>>>> 14abac46
     ]
 
     return jsonify({
@@ -535,21 +520,6 @@
         )),
     })
 
-<<<<<<< HEAD
-@app.route('/v1/process/statistic', methods=['GET'])
-def list_time_process():
-
-    collection = mongo.db[app.config['MONGO_EXECUTION_COLLECTION']]
-    query = [
-        {"$match": {"status": "finished"}},
-        {"$limit": app.config['LIMIT_DEFAULT_QUERY']},
-        {"$project": {"status": "$status", "difference_time": {
-            "$subtract": ["$finished_at", "$started_at"]
-            }
-        }},
-        {"$group": {
-            "_id": "$status",
-=======
 
 @app.route('/v1/process/statistics', methods=['GET'])
 def list_time_process():
@@ -566,7 +536,6 @@
         {"$group": {
             "_id": "$process.id",
             "process": {"$first": "$process.id"},
->>>>>>> 14abac46
             "max": {
                 "$max": {
                     "$divide": ["$difference_time", 1000],
@@ -582,13 +551,8 @@
                     "$divide": ["$difference_time", 1000],
                 },
             },
-<<<<<<< HEAD
-        }},
-=======
-
         }},
         {"$sort": {"process": 1}}
->>>>>>> 14abac46
     ]
 
     return jsonify({
