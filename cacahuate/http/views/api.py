--- conflicted
+++ resolved
@@ -673,12 +673,8 @@
 @app.route('/v1/inbox', methods=['GET'])
 @pagination
 def data_mix():
-<<<<<<< HEAD
-    collection = mongo.db[app.config['EXECUTION_COLLECTION']]
     pointers_collection = mongo.db[app.config['POINTER_COLLECTION']]
 
-=======
->>>>>>> 99652f08
     dict_args = request.args.to_dict()
 
     # get queries
@@ -708,8 +704,7 @@
     prjct = {**include_map} or {**exclude_map}
 
     # filter for user_identifier
-<<<<<<< HEAD
-    user_identifier = query.pop('actor', None)
+    user_identifier = exe_query.pop('actor', None)
     if user_identifier is not None:
         cursor = pointers_collection.find({
             'actors.items': {
@@ -731,21 +726,7 @@
                                         'user']['identifier']:
                     execution_list.add(item['execution']['id'])
         execution_list = list(execution_list)
-        query['id'] = {
-=======
-    user_identifier = exe_query.pop('user_identifier', None)
-    if user_identifier is not None:
-        user = User.get_by('identifier', user_identifier)
-        if user is not None:
-            execution_list = [item.id for item in user.proxy.activities.get()]
-
-            for item in user.proxy.tasks.get():
-                execution_list.append(item.execution)
-        else:
-            execution_list = []
-
         exe_query['id'] = {
->>>>>>> 99652f08
             '$in': execution_list,
         }
 
