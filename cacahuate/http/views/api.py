from coralillo.errors import ModelNotFoundError
from datetime import datetime
from flask import g, abort
from flask import request, jsonify, json
from functools import reduce
import os
import pika
import pymongo
from jinja2 import Template

from cacahuate.errors import ProcessNotFound, ElementNotFound, MalformedProcess
from cacahuate.http.errors import BadRequest, NotFound, UnprocessableEntity, \
    Forbidden
from cacahuate.http.forms import ContinueProcess
from cacahuate.http.middleware import requires_json, requires_auth
from cacahuate.http.validation import validate_forms, validate_json, \
    validate_auth
from cacahuate.http.wsgi import app, mongo
from cacahuate.models import Execution, Pointer, User, Token, Activity, \
    Questionaire
from cacahuate.rabbit import get_channel
from cacahuate.xml import Xml, form_to_dict
from cacahuate.node import make_node


DATE_FIELDS = [
    'started_at',
    'finished_at',
]


def json_prepare(obj):
    if obj.get('_id'):
        del obj['_id']

    for field in DATE_FIELDS:
        if obj.get(field) and type(obj[field]) == datetime:
            obj[field] = obj[field].isoformat()

    return obj


def store_forms(collected_forms, execution):
    forms = []

    for ref, form_description in collected_forms:
        form_data = dict(map(
            lambda x: (x['name'], x['value']),
            form_description
        ))

        ques = Questionaire(ref=ref, data=form_data).save()
        ques.proxy.execution.set(execution)
        forms.append({
            'ref': ref,
            'data': form_data,
            'form': form_description,
        })

    return forms


def make_name(name_string, collected_forms):
    context = dict(map(
        lambda i: (i[0], dict(map(
            lambda j: (j['name'], j['value']),
            i[1]
        ))),
        collected_forms
    ))

    return Template(name_string).render(**context)


def store_actor(node, user, execution, forms):
    auth_ref = node.id
    activity = Activity(ref=auth_ref).save()
    activity.proxy.user.set(g.user)
    activity.proxy.execution.set(execution)

    return {
        'ref': auth_ref,
        'user': {
            'identifier': g.user.identifier,
            'human_name': g.user.human_name,
        },
        'forms': forms,
    }


@app.route('/', methods=['GET', 'POST'])
@requires_json
def index():
    if request.method == 'GET':
        return {
            'hello': 'world',
        }
    elif request.method == 'POST':
        return request.json


@app.route('/v1/execution', methods=['GET'])
def execution_list():
    collection = mongo.db[app.config['MONGO_EXECUTION_COLLECTION']]

    return jsonify({
        "data": list(map(
            json_prepare,
            collection.find()
        )),
    })


@app.route('/v1/execution/<id>', methods=['GET'])
def process_status(id):
    collection = mongo.db[app.config['MONGO_EXECUTION_COLLECTION']]

    try:
        exc = next(collection.find({'id': id}))
    except StopIteration:
        raise ModelNotFoundError(
            'Specified execution never existed, and never will'
        )

    return jsonify({
        'data': json_prepare(exc),
    })


@app.route('/v1/execution/<id>', methods=['DELETE'])
@requires_auth
def delete_process(id):
    execution = Execution.get_or_exception(id)

    channel = get_channel()
    channel.basic_publish(
        exchange='',
        routing_key=app.config['RABBIT_QUEUE'],
        body=json.dumps({
            'command': 'cancel',
            'execution_id': execution.id,
        }),
        properties=pika.BasicProperties(
            delivery_mode=2,
        ),
    )

    return jsonify({
        'data': 'accepted',
    }), 202


@app.route('/v1/execution', methods=['POST'])
@requires_auth
@requires_json
def start_process():
    validate_json(request.json, ['process_name'])

    try:
        xml = Xml.load(app.config, request.json['process_name'])
    except ProcessNotFound as e:
        raise NotFound([{
            'detail': '{} process does not exist'
                      .format(request.json['process_name']),
            'where': 'request.body.process_name',
        }])
    except MalformedProcess as e:
        raise UnprocessableEntity([{
            'detail': str(e),
            'where': 'request.body.process_name',
        }])

    start_point = make_node(xml.start_node)

    # Check for authorization
    validate_auth(start_point, g.user)

    # check if there are any forms present
    collected_forms = validate_forms(start_point, request.json)

    # save the data
    execution = Execution(
        process_name=xml.filename,
        name=make_name(xml.name, collected_forms),
        description=xml.description,
    ).save()
    pointer = Pointer(
        node_id=start_point.id,
        name=start_point.name,
        description=start_point.description,
    ).save()
    pointer.proxy.execution.set(execution)

    actor = store_actor(
        start_point,
        g.user,
        execution,
        store_forms(collected_forms, execution)
    )

    # log to mongo
    collection = mongo.db[app.config['MONGO_HISTORY_COLLECTION']]

    collection.insert_one({
        'started_at': datetime.now(),
        'finished_at': datetime.now(),
        'execution': {
            'id': execution.id,
            'name': execution.name,
            'description': execution.description,
        },
        'node': start_point.to_json(),
        'actors': [actor],
        'state': execution.get_state(),
    })

    collection = mongo.db[app.config['MONGO_EXECUTION_COLLECTION']]

    history_execution = collection.insert_one({
        'id': execution.id,
        'name': execution.name,
        'description': execution.description,
        'status': 'ongoing',
        'started_at': datetime.now(),
        'finished_at': None,
        'state': {
            'forms': [],
            'actors': [],
        },
    })

    # trigger rabbit
    channel = get_channel()
    channel.basic_publish(
        exchange='',
        routing_key=app.config['RABBIT_QUEUE'],
        body=json.dumps({
            'command': 'step',
            'process': execution.process_name,
            'pointer_id': pointer.id,
        }),
        properties=pika.BasicProperties(
            delivery_mode=2,
        ),
    )

    return {
        'data': execution.to_json(),
    }, 201


@app.route('/v1/pointer', methods=['POST'])
@requires_auth
@requires_json
def continue_process():
    validate_json(request.json, ['execution_id', 'node_id'])

    execution_id = request.json['execution_id']
    node_id = request.json['node_id']

    try:
        execution = Execution.get_or_exception(execution_id)
    except ModelNotFoundError:
        raise BadRequest([{
            'detail': 'execution_id is not valid',
            'code': 'validation.invalid',
            'where': 'request.body.execution_id',
        }])

    xml = Xml.load(app.config, execution.process_name, direct=True)

    try:
        continue_point = make_node(
            xml.find(lambda e: e.getAttribute('id') == node_id)
        )
    except ElementNotFound as e:
        raise BadRequest([{
            'detail': 'node_id is not a valid node',
            'code': 'validation.invalid_node',
            'where': 'request.body.node_id',
        }])

    try:
        pointer = next(execution.proxy.pointers.q().filter(node_id=node_id))
    except StopIteration:
        raise BadRequest([{
            'detail': 'node_id does not have a live pointer',
            'code': 'validation.no_live_pointer',
            'where': 'request.body.node_id',
        }])

    # Check for authorization
    if pointer not in g.user.proxy.tasks:
        raise Forbidden([{
            'detail': 'Provided user does not have this task assigned',
            'where': 'request.authorization',
        }])

    # Validate asociated forms
    collected_forms = validate_forms(continue_point, request.json)

    # save the data
    actor = store_actor(
        continue_point,
        g.user,
        execution,
        store_forms(collected_forms, execution)
    )

    # trigger rabbit
    channel = get_channel()
    channel.basic_publish(
        exchange='',
        routing_key=app.config['RABBIT_QUEUE'],
        body=json.dumps({
            'command': 'step',
            'pointer_id': pointer.id,
            'actor':  actor,
        }),
        properties=pika.BasicProperties(
            delivery_mode=2,
        ),
    )

    return {
        'data': 'accepted',
    }, 202


@app.route('/v1/process', methods=['GET'])
def list_process():
    def add_form(xml):
        json_xml = xml.to_json()
        forms = []

        for form in xml.start_node.getElementsByTagName('form'):
            forms.append(form_to_dict(form))

        json_xml['form_array'] = forms

        return json_xml

    return jsonify({
        'data': list(filter(
            lambda x: x,
            map(
                add_form,
                Xml.list(app.config),
            )
        )),
    })


@app.route('/v1/process/<name>', methods=['GET'])
def find_process(name):
    if request.method == 'GET':
        version = request.args.get('version', '')
        if version:
            version = ".{}".format(version)
        process_name = "{}{}".format(name, version)
        try:
            xml = Xml.load(app.config, process_name)
        except ProcessNotFound as e:
            raise NotFound([{
                'detail': '{} process does not exist'
                          .format(process_name),
                'where': 'request.body.process_name',
            }])
        return jsonify({
            'data': xml.to_json()
        })


@app.route('/v1/activity', methods=['GET'])
@requires_auth
def list_activities():
    activities = g.user.proxy.activities.get()

    seen = {}
    unique = []
    for activity in activities:
        if activity.execution not in seen:
            seen[activity.execution] = True
            unique.append(activity)

    return jsonify({
        'data': list(map(
            lambda a: a.to_json(embed=['execution']),
            unique
        )),
    })


@app.route('/v1/activity/<id>', methods=['GET'])
@requires_auth
def one_activity(id):
    try:
        activity = Activity.get_or_exception(id)
    except ModelNotFoundError:
        raise BadRequest([{
            'detail': 'activity_id is not valid',
            'code': 'validation.invalid',
            'where': 'request.body.execution_id',
        }])

    user_activity = User.get_or_exception(activity.user)
    if not g.user == user_activity:
        raise Forbidden([{
            'detail': 'You must provide basic authorization headers',
            'where': 'request.authorization',
        }])

    return jsonify({
        'data': activity.to_json(embed=['execution']),
    })


@app.route('/v1/task')
@requires_auth
def task_list():
    return jsonify({
        'data': list(map(
            lambda t: t.to_json(embed=['execution']),
            g.user.proxy.tasks.get()
        )),
    })


@app.route('/v1/task/<id>', methods=['GET'])
@requires_auth
def task_read(id):
    pointer = Pointer.get_or_exception(id)

    if pointer not in g.user.proxy.tasks:
        raise Forbidden([{
            'detail': 'Provided user does not have this task assigned',
            'where': 'request.authorization',
        }])

    forms = []
    xml = Xml.load(
        app.config,
        pointer.proxy.execution.get().process_name,
        direct=True
    )
    node = xml.find(lambda e: e.getAttribute('id') == pointer.node_id)

    for form in node.getElementsByTagName('form'):
        forms.append(form_to_dict(form))

    json_data = pointer.to_json(embed=['execution'])

    json_data['form_array'] = forms

    return jsonify({
        'data': json_data,
    })


@app.route('/v1/log/<id>', methods=['GET'])
def list_logs(id):
    collection = mongo.db[app.config['MONGO_HISTORY_COLLECTION']]
    node_id = request.args.get('node_id')
    query = {'execution.id': id}

    if node_id:
        query['node.id'] = node_id

    return jsonify({
        "data": list(map(
            json_prepare,
            collection.find(query).sort([
                ('started_at', pymongo.DESCENDING)
            ])
        )),
    })


@app.route('/v1/process/<id>/statistic', methods=['GET'])
def time_process(id):
    collection = mongo.db[app.config['MONGO_HISTORY_COLLECTION']]
    query = [
        {"$match": {"execution.id": id}},
        {"$limit": app.config['LIMIT_DEFAULT_QUERY']},
        {"$project": {
            "conjunct": "$execution.id",
            "difference_time": {
                "$subtract": ["$finished_at", "$started_at"],
            },
        }},
        {"$group": {
            "_id": "$conjunct",
            "max": {
                "$max": {
                    "$divide": ["$difference_time", 1000],
                },
            },
            "min": {
                "$min": {
                    "$divide": ["$difference_time", 1000],
                },
            },
            "average": {
                "$avg": {
                    "$divide": ["$difference_time", 1000],
                },
            },
        }},
    ]

    return jsonify({
        "data": list(map(
            json_prepare,
            collection.aggregate(query)
        )),
    })

<<<<<<< HEAD
@app.route('/v1/process/statistic/', methods=['GET'])
@app.route('/v1/process/statistic/<limit>', methods=['GET'])
def list_time_process(limit=app.config['LIMIT_DEFAULT_QUERY']):

=======

@app.route('/v1/process/statistic', methods=['GET'])
def list_time_process():
>>>>>>> 87f9eee7
    collection = mongo.db[app.config['MONGO_EXECUTION_COLLECTION']]
    query = [
        {"$match": {"status": "finished"}},
        {"$limit": app.config['LIMIT_DEFAULT_QUERY']},
        {"$project": {"status": "$status", "difference_time": {
            "$subtract": ["$finished_at", "$started_at"]
            }
        }},
        {"$group": {
            "_id": "$status",
            "max": {
                "$max": {
                    "$divide": ["$difference_time", 1000],
                },
            },
            "min": {
                "$min": {
                    "$divide": ["$difference_time", 1000],
                },
            },
            "average": {
                "$avg": {
                    "$divide": ["$difference_time", 1000],
                },
            },
        }},
    ]

    return jsonify({
        "data": list(map(
            json_prepare,
            collection.aggregate(query)
        )),
    })<|MERGE_RESOLUTION|>--- conflicted
+++ resolved
@@ -515,16 +515,10 @@
         )),
     })
 
-<<<<<<< HEAD
-@app.route('/v1/process/statistic/', methods=['GET'])
-@app.route('/v1/process/statistic/<limit>', methods=['GET'])
-def list_time_process(limit=app.config['LIMIT_DEFAULT_QUERY']):
-
-=======
 
 @app.route('/v1/process/statistic', methods=['GET'])
 def list_time_process():
->>>>>>> 87f9eee7
+
     collection = mongo.db[app.config['MONGO_EXECUTION_COLLECTION']]
     query = [
         {"$match": {"status": "finished"}},
