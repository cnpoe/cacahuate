from importlib import import_module
from xml.dom.minidom import Element
from flask import request, abort
import os
import sys
from datetime import datetime
from functools import reduce
from operator import and_

from cacahuate.errors import ValidationErrors, InputError,\
    RequiredInputError, HierarchyError, InvalidDateError, InvalidInputError, \
    RequiredListError, RequiredStrError, MisconfiguredProvider
from cacahuate.http.errors import BadRequest, Unauthorized, Forbidden
from cacahuate.models import User, Token
<<<<<<< HEAD
from cacahuate.xml import resolve_params
=======
from cacahuate.xml import get_ref, resolve_params, input_to_dict
>>>>>>> 862acb65
from cacahuate.http.wsgi import app
from cacahuate.utils import user_import


def get_associated_data(ref: str, data: dict) -> dict:
    ''' given a reference returns its asociated data in the data dictionary '''
    if 'form_array' not in data:
        return {}

    for form in data['form_array']:
        if type(form) != dict:
            continue

        if 'ref' not in form:
            continue

        if form['ref'] == ref:
            return form['data']

    return {}


def validate_input(form_index: int, input: Element, value):
    ''' Validates the given value against the requirements specified by the
    input element '''
    input_type = input.getAttribute('type')

    if input.getAttribute('required') and (value == '' or value is None):
        raise RequiredInputError(form_index, input.getAttribute('name'))

    elif input_type == 'datetime' or input.getAttribute('type') == 'date':
        if type(value) is not str:
            raise RequiredStrError(form_index, input.getAttribute('name'))

        try:
            datetime.strptime(value, "%Y-%m-%dT%H:%M:%S.%fZ")
        except ValueError:
            raise InvalidDateError(form_index, input.getAttribute('name'))

    elif input_type == 'checkbox':
        if type(value) is not list:
            raise RequiredListError(form_index, input.getAttribute('name'))

        list_values = [
            child_element.getAttribute('value')
            for child_element in input.getElementsByTagName('option')
        ]

        for val in value:
            if val not in list_values:
                raise InvalidInputError(
                        form_index,
                        input.getAttribute('name')
                    )

    elif input_type == 'radio':
        if type(value) is not str:
            raise RequiredStrError(form_index, input.getAttribute('name'))

        list_values = [
                    child_element.getAttribute('value')
                    for child_element in input.getElementsByTagName('option')
                ]
        if value not in list_values:
            raise InvalidInputError(form_index, input.getAttribute('name'))

    elif input_type == 'select':
        if type(value) is not str:
            raise RequiredStrError(form_index, input.getAttribute('name'))

        list_values = [
            child_element.getAttribute('value')
            for child_element in input.getElementsByTagName('option')
        ]

        if value not in list_values:
            raise InvalidInputError(form_index, input.getAttribute('name'))

    elif input_type == 'file':
        if type(value) is not dict:
            raise InvalidInputError(form_index, input.getAttribute('name'))

        provider = input.getAttribute('provider')
        if provider == 'doqer':
            valid = reduce(
                and_,
                map(
                    lambda attr:
                        attr in value and
                        value[attr] is not None,
                    ['id', 'mime', 'name', 'type']
                )
            )

            if not valid:
                raise InvalidInputError(form_index, input.getAttribute('name'))
        else:
            abort(500, 'File provider `{}` not implemented'.format(provider))

    input_dict = input_to_dict(input)
    input_dict['value'] = value

    return input_dict


def validate_form(index: int, form: Element, data: dict) -> dict:
    ''' Validates the given data against the spec contained in form. In case of
    failure raises an exception. In case of success returns the validated data.
    '''
    ref = form.getAttribute('id')
    given_data = get_associated_data(ref, data)
    collected_data = []
    errors = []

    for input in form.getElementsByTagName('input'):
        name = input.getAttribute('name')

        try:
            input_description = validate_input(
                index,
                input,
                given_data.get(name)
            )
            collected_data.append(input_description)
        except InputError as e:
            errors.append(e)

    if errors:
        raise ValidationErrors(errors)

    return collected_data


def validate_json(json_data: dict, req: list):
    errors = []

    for item in req:
        if item not in json_data:
            errors.append({
                'detail': '{} is required'.format(item),
                'where': 'request.body.{}'.format(item),
                'code': 'validation.required',
            })

    if errors:
        raise BadRequest(errors)


def validate_auth(node, user, execution=None):
    auth = node.getElementsByTagName('auth-filter')

    if len(auth) == 0:
        return

    auth_node = auth[0]
    backend = auth_node.getAttribute('backend')

    try:
        HiPro = user_import(
            backend,
            app.config['HIERARCHY_PROVIDERS'],
            'cacahuate.auth.hierarchy',
        )
    except MisconfiguredProvider:
        abort(500, 'Misconfigured hierarchy provider, sorry')

    hipro = HiPro(app.config)

    try:
        hipro.validate_user(user, **resolve_params(auth_node, execution))
    except HierarchyError:
        raise Forbidden([{
            'detail': 'The provided credentials do not match the specified'
                      ' hierarchy',
            'where': 'request.authorization',
        }])


def validate_forms(node):
    form_array = node.getElementsByTagName('form-array')
    collected_forms = []

    if len(form_array) == 0:
        return []

    form_array_node = form_array[0]

    errors = []

    for index, form in enumerate(form_array_node.getElementsByTagName('form')):
        try:
            data = validate_form(index, form, request.json)
            collected_forms.append((form.getAttribute('id'), data))
        except ValidationErrors as e:
            errors += e.errors

    if len(errors) > 0:
        raise BadRequest(ValidationErrors(errors).to_json())

    return collected_forms<|MERGE_RESOLUTION|>--- conflicted
+++ resolved
@@ -12,11 +12,7 @@
     RequiredListError, RequiredStrError, MisconfiguredProvider
 from cacahuate.http.errors import BadRequest, Unauthorized, Forbidden
 from cacahuate.models import User, Token
-<<<<<<< HEAD
-from cacahuate.xml import resolve_params
-=======
-from cacahuate.xml import get_ref, resolve_params, input_to_dict
->>>>>>> 862acb65
+from cacahuate.xml import resolve_params, input_to_dict
 from cacahuate.http.wsgi import app
 from cacahuate.utils import user_import
 
