--- conflicted
+++ resolved
@@ -61,8 +61,6 @@
         g.user = user
 
         return view(*args, **kwargs)
-<<<<<<< HEAD
-=======
     return wrapper
 
 
@@ -86,5 +84,4 @@
         g.limit = int(limit)
 
         return view(*args, **kwargs)
->>>>>>> dfbb56ce
     return wrapper