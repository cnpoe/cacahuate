--- conflicted
+++ resolved
@@ -153,42 +153,6 @@
             'forms': input,
         }
 
-<<<<<<< HEAD
-        if user is not None:
-            execution = pointer.proxy.execution.get()
-            # store activity
-            activity = Activity(ref=pointer.node_id).save()
-
-            activity.proxy.user.set(user)
-            activity.proxy.execution.set(execution)
-
-            # store forms
-            if type(node) == Action:
-                for ref, inputs in input:
-                    q = Questionaire(ref=ref).save()
-                    q.proxy.execution.set(execution)
-                    q.proxy.activity.set(activity)
-
-                    for input in inputs:
-                        i = Input(**input).save()
-                        i.proxy.form.set(q)
-
-            update_query['$push'] = {
-                'actors': activity.to_json(include=[
-                    'ref',
-                    'user.fullname',
-                    'user.identifier',
-                    'forms.ref',
-                    'forms.inputs.label',
-                    'forms.inputs.name',
-                    'forms.inputs.type',
-                    'forms.inputs.value',
-                ]),
-            }
-
-=======
-        # update history
->>>>>>> 5739a0a1
         collection = self.get_mongo()[self.config['MONGO_HISTORY_COLLECTION']]
         collection.update_one({
             'execution.id': execution.id,
