--- conflicted
+++ resolved
@@ -131,11 +131,7 @@
             'node': node.to_json(),
             'notified_users': notified_users,
             'actors': [],
-<<<<<<< HEAD
-=======
-            'state': execution.get_state(),
             'process_id': execution.process_name
->>>>>>> 86d61f7b
         })
 
         # nodes with forms are not queued
