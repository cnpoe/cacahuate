from coralillo.errors import ModelNotFoundError
from datetime import datetime
from importlib import import_module
from pymongo import MongoClient
import simplejson as json
import pika
import pymongo

from cacahuate.errors import CannotMove, ElementNotFound, InconsistentState, \
    MisconfiguredProvider
from cacahuate.logger import log
from cacahuate.models import Execution, Pointer, Questionaire, Activity, \
    User, Input
from cacahuate.xml import Xml
<<<<<<< HEAD
from cacahuate.node import make_node, Exit, Action, Validation
from cacahuate.auth.base import BaseUser
=======
from cacahuate.node import make_node, Exit
>>>>>>> 60732de3


class Handler:
    ''' The actual process machine, it is in charge of moving the pointers
    among the graph of nodes '''

    def __init__(self, config):
        self.config = config
        self.mongo = None

    def __call__(self, channel, method, properties, body: bytes):
        ''' the main callback of cacahuate '''
        message = json.loads(body)

        if message['command'] == 'cancel':
            self.cancel_execution(message)
        elif message['command'] == 'step':
            try:
                self.call(message, channel)
            except (ModelNotFoundError, CannotMove, ElementNotFound,
                    MisconfiguredProvider, InconsistentState
                    ) as e:
                log.error(str(e))
        else:
            log.warning('Unrecognized command {}'.format(message['command']))

        if not self.config['RABBIT_NO_ACK']:
            channel.basic_ack(delivery_tag=method.delivery_tag)

    def call(self, message: dict, channel):
        pointer, user, input = self.recover_step(message)
        execution = pointer.proxy.execution.get()

        xml = Xml.load(self.config, execution.process_name, direct=True)

        node = make_node(xml.find(
            lambda e: e.getAttribute('id') == pointer.node_id
        ))

        to_queue = []  # pointers to be sent to the queue

        # node's lifetime ends here
        self.teardown(node, pointer, user, input)
        next_nodes = self.next(xml, node, execution)

        for node in next_nodes:
            # node's begining of life
            pointer = self.wakeup(node, execution, channel)

            # async nodes don't return theirs pointers so they are not queued
            if pointer:
                to_queue.append(pointer)

        if execution.proxy.pointers.count() == 0:
            self.finish_execution(execution)

        channel.queue_declare(
            queue=self.config['RABBIT_QUEUE'],
            durable=True
        )

        for pointer in to_queue:
            channel.basic_publish(
                exchange='',
                routing_key=self.config['RABBIT_QUEUE'],
                body=json.dumps({
                    'command': 'step',
                    'pointer_id': pointer.id,
                }),
                properties=pika.BasicProperties(
                    delivery_mode=2,
                ),
            )

    def next(self, xml, node, execution):
        ''' Given a position in the script, return the next position '''
        if isinstance(node, Exit):
            return []

        try:
            # Return next node by simple adjacency
            element = next(xml)

            return [make_node(element)]
        except StopIteration:
            # End of process
            return []

    def wakeup(self, node, execution, channel):
        ''' Waking up a node often means to notify someone or something about
        the execution, this is the first step in node's lifecycle '''

        # create a pointer in this node
        pointer = self.create_pointer(node, execution)
        log.debug('Created pointer p:{} n:{} e:{}'.format(
            pointer.id,
            node.id,
            execution.id,
        ))

        # notify someone
        notified_users = self.notify_users(node, pointer, channel)

        # update registry about this pointer
        collection = self.get_mongo()[self.config['MONGO_HISTORY_COLLECTION']]

        collection.insert_one({
            'started_at': datetime.now(),
            'finished_at': None,
            'execution': {
                'id': execution.id,
                'name': execution.name,
                'description': execution.description,
            },
            'node': node.to_json(),
            'notified_users': notified_users,
            'actors': [],
            'process_id': execution.process_name
        })

        # nodes with forms are not queued
        if not node.is_async():
            return pointer

    def teardown(self, node, pointer, user, input):
        ''' finishes the node's lifecycle '''
        update_query = {
            '$set': {
                'finished_at': datetime.now(),
            },
        }

        if user is not None:
            execution = pointer.proxy.execution.get()
            # store activity
            activity = Activity(ref=pointer.node_id).save()

            activity.proxy.user.set(user)
            activity.proxy.execution.set(execution)

            # store forms
            if type(node) == Action:
                for ref, inputs in input:
                    q = Questionaire(ref=ref).save()
                    q.proxy.execution.set(execution)
                    q.proxy.activity.set(activity)

                    for input in inputs:
                        i = Input(**input).save()
                        i.proxy.form.set(q)

            update_query['$push'] = {
                'actors': activity.to_json(include=[
                    'ref',
                    'user.human_name',
                    'user.identifier',
                    'forms.ref',
                    'forms.inputs.name',
                    'forms.inputs.type',
                    'forms.inputs.value',
                ]),
            }

        collection = self.get_mongo()[self.config['MONGO_HISTORY_COLLECTION']]
        collection.update_one({
            'execution.id': pointer.proxy.execution.get().id,
            'node.id': pointer.node_id,
        }, update_query)

        log.debug('Deleted pointer p:{} n:{} e:{}'.format(
            pointer.id,
            pointer.node_id,
            pointer.proxy.execution.get().id,
        ))

        pointer.delete()

    def finish_execution(self, execution):
        """ shuts down this execution and every related object """
        self.delete_related_objects(execution)

        mongo = self.get_mongo()
        collection = mongo[self.config['MONGO_EXECUTION_COLLECTION']]
        collection.update_one({
            'id': execution.id
        }, {
            '$set': {
                'status': 'finished',
                'finished_at': datetime.now()
            }
        })

        log.debug('Finished e:{}'.format(execution.id))

        execution.delete()

    def delete_related_objects(self, execution):
        for activity in execution.proxy.actors.get():
            activity.delete()

        for form in execution.proxy.forms.get():
            form.delete()

    def notify_users(self, node, pointer, channel):
        users = node.get_actors(self.config, pointer.proxy.execution.get())

        if type(users) != list:
            raise MisconfiguredProvider('Provider returned non list')

        channel.exchange_declare(
            exchange=self.config['RABBIT_NOTIFY_EXCHANGE'],
            exchange_type='direct'
        )

        notified_users = []

        for user in users:
            if not isinstance(user, User):
                raise MisconfiguredProvider(
                    'User returned by hierarchy provider is not User, '
                    'but {}'.format(type(user))
                )

            notified_users.append(user.to_json())

            user.proxy.tasks.add(pointer)

            mediums = self.get_contact_channels(user)

            for medium, params in mediums:
                log.debug('Notified user {} via {} about n:{} e:{}'.format(
                    user.identifier,
                    medium,
                    node.id,
                    pointer.proxy.execution.get().id,
                ))
                channel.basic_publish(
                    exchange=self.config['RABBIT_NOTIFY_EXCHANGE'],
                    routing_key=medium,
                    body=json.dumps({**{
                        'pointer': pointer.to_json(include=['*', 'execution']),
                    }, **params}),
                    properties=pika.BasicProperties(
                        delivery_mode=2,
                    ),
                )

        return notified_users

    def get_mongo(self):
        if self.mongo is None:
            client = MongoClient(self.config['MONGO_URI'])
            db = client[self.config['MONGO_DBNAME']]

            self.mongo = db

        return self.mongo

    def get_contact_channels(self, user: User):
        return [('email', {'email': user.get_x_info('email')})]

    def create_pointer(self, node, execution: Execution):
        ''' Given a node, its process, and a specific execution of the former
        create a persistent pointer to the current execution state '''
        pointer = Pointer(
            node_id=node.id,
            name=node.name,
            description=node.description,
        ).save()

        pointer.proxy.execution.set(execution)

        return pointer

    def recover_step(self, message: dict):
        ''' given an execution id and a pointer from the persistent storage,
        return the asociated process node to continue its execution '''
        pointer = Pointer.get_or_exception(message['pointer_id'])

        return (
            pointer,
            User.get_by('identifier', message.get('user_identifier')),
            message['input'],
        )

    def cancel_execution(self, message):
        execution = Execution.get_or_exception(message['execution_id'])

        for pointer in execution.proxy.pointers.get():
            pointer.delete()

        for activity in execution.proxy.actors.get():
            activity.delete()

        for form in execution.proxy.forms.get():
            form.delete()

        collection = self.get_mongo()[
            self.config['MONGO_EXECUTION_COLLECTION']
        ]

        collection.update_one({
            'id': execution.id
        }, {
            '$set': {
                'status': 'cancelled',
                'finished_at': datetime.now()
            }
        })

        execution.delete()<|MERGE_RESOLUTION|>--- conflicted
+++ resolved
@@ -12,12 +12,7 @@
 from cacahuate.models import Execution, Pointer, Questionaire, Activity, \
     User, Input
 from cacahuate.xml import Xml
-<<<<<<< HEAD
 from cacahuate.node import make_node, Exit, Action, Validation
-from cacahuate.auth.base import BaseUser
-=======
-from cacahuate.node import make_node, Exit
->>>>>>> 60732de3
 
 
 class Handler:
