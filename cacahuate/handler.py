--- conflicted
+++ resolved
@@ -56,11 +56,7 @@
 
         # node's lifetime ends here
         self.teardown(node, pointer, user, input)
-<<<<<<< HEAD
-        next_nodes = self.next(xml, node, execution, input)
-=======
-        next_nodes = self.next(xmliter, node, execution)
->>>>>>> 5739a0a1
+        next_nodes = self.next(xmliter, node, execution, input)
 
         for node in next_nodes:
             # node's begining of life
@@ -91,11 +87,7 @@
                 ),
             )
 
-<<<<<<< HEAD
-    def next(self, xml, node, execution, input):
-=======
-    def next(self, xmliter, node, execution):
->>>>>>> 5739a0a1
+    def next(self, xmliter, node, execution, input):
         ''' Given a position in the script, return the next position '''
         if isinstance(node, Exit):
             return []
@@ -119,12 +111,8 @@
         # Return next node by simple adjacency, works for actions and accepted
         # validations
         try:
-<<<<<<< HEAD
-            element = next(xml)
-=======
             # Return next node by simple adjacency
             element = next(xmliter)
->>>>>>> 5739a0a1
 
             return [make_node(element)]
         except StopIteration:
