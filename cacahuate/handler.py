from coralillo.errors import ModelNotFoundError
from datetime import datetime
from importlib import import_module
from pymongo import MongoClient
import simplejson as json
import pika
import pymongo

from cacahuate.errors import CannotMove, ElementNotFound, InconsistentState, \
    MisconfiguredProvider
from cacahuate.logger import log
from cacahuate.models import Execution, Pointer, Questionaire, Activity, \
    User, Input
from cacahuate.xml import Xml
from cacahuate.node import make_node, Exit, Action, Validation
from cacahuate.auth.base import BaseUser


class Handler:
    ''' The actual process machine, it is in charge of moving the pointers
    among the graph of nodes '''

    def __init__(self, config):
        self.config = config
        self.mongo = None

    def __call__(self, channel, method, properties, body: bytes):
        ''' the main callback of cacahuate '''
        message = json.loads(body)

        if message['command'] == 'cancel':
            self.cancel_execution(message)
        elif message['command'] == 'step':
            try:
                self.call(message, channel)
            except (ModelNotFoundError, CannotMove, ElementNotFound,
                    MisconfiguredProvider, InconsistentState
                    ) as e:
                log.error(str(e))
        else:
            log.warning('Unrecognized command {}'.format(message['command']))

        if not self.config['RABBIT_NO_ACK']:
            channel.basic_ack(delivery_tag=method.delivery_tag)

    def call(self, message: dict, channel):
        pointer, user, input = self.recover_step(message)
        execution = pointer.proxy.execution.get()

        xml = Xml.load(self.config, execution.process_name, direct=True)

        node = make_node(xml.find(
            lambda e: e.getAttribute('id') == pointer.node_id
        ))

        to_queue = []  # pointers to be sent to the queue

        # node's lifetime ends here
        self.teardown(node, pointer, user, input)
        next_nodes = self.next(xml, node, execution)

        for node in next_nodes:
            # node's begining of life
            pointer = self.wakeup(node, execution, channel)

            # async nodes don't return theirs pointers so they are not queued
            if pointer:
                to_queue.append(pointer)

        if execution.proxy.pointers.count() == 0:
            self.finish_execution(execution)

        channel.queue_declare(
            queue=self.config['RABBIT_QUEUE'],
            durable=True
        )

        for pointer in to_queue:
            channel.basic_publish(
                exchange='',
                routing_key=self.config['RABBIT_QUEUE'],
                body=json.dumps({
                    'command': 'step',
                    'pointer_id': pointer.id,
                }),
                properties=pika.BasicProperties(
                    delivery_mode=2,
                ),
            )

    def next(self, xml, node, execution):
        ''' Given a position in the script, return the next position '''
        if isinstance(node, Exit):
            return []

        try:
            # Return next node by simple adjacency
            element = next(xml)

            return [make_node(element)]
        except StopIteration:
            # End of process
            return []

    def wakeup(self, node, execution, channel):
        ''' Waking up a node often means to notify someone or something about
        the execution, this is the first step in node's lifecycle '''

        # create a pointer in this node
        pointer = self.create_pointer(node, execution)
        log.debug('Created pointer p:{} n:{} e:{}'.format(
            pointer.id,
            node.id,
            execution.id,
        ))

        # notify someone
        notified_users = self.notify_users(node, pointer, channel)

        # update registry about this pointer
        collection = self.get_mongo()[self.config['MONGO_HISTORY_COLLECTION']]

        collection.insert_one({
            'started_at': datetime.now(),
            'finished_at': None,
            'execution': {
                'id': execution.id,
                'name': execution.name,
                'description': execution.description,
            },
            'node': node.to_json(),
            'notified_users': notified_users,
            'actors': [],
            'process_id': execution.process_name
        })

        # nodes with forms are not queued
        if not node.is_async():
            return pointer

    def teardown(self, node, pointer, user, input):
        ''' finishes the node's lifecycle '''
        update_query = {
            '$set': {
                'finished_at': datetime.now(),
            },
        }

        if user is not None:
            execution = pointer.proxy.execution.get()
            # store activity
            activity = Activity(ref=pointer.node_id).save()
<<<<<<< HEAD
            activity.proxy.user.set(User.get_by(
                'identifier', actor['identifier']
            ))
            activity.proxy.execution.set(pointer.proxy.execution.get())
=======
            activity.proxy.user.set(user)
            activity.proxy.execution.set(execution)

            # store forms
            if type(node) == Action:
                for ref, inputs in input:
                    q = Questionaire(ref=ref).save()
                    q.proxy.execution.set(execution)
                    q.proxy.activity.set(activity)

                    for input in inputs:
                        i = Input(**input).save()
                        i.proxy.form.set(q)
>>>>>>> 6d7e8d12

            update_query['$push'] = {
                'actors': activity.to_json(),
            }

        collection = self.get_mongo()[self.config['MONGO_HISTORY_COLLECTION']]
        collection.update_one({
            'execution.id': pointer.proxy.execution.get().id,
            'node.id': pointer.node_id,
        }, update_query)

        log.debug('Deleted pointer p:{} n:{} e:{}'.format(
            pointer.id,
            pointer.node_id,
            pointer.proxy.execution.get().id,
        ))

        pointer.delete()

    def finish_execution(self, execution):
        """ shuts down this execution and every related object """
        self.delete_related_objects(execution)

        mongo = self.get_mongo()
        collection = mongo[self.config['MONGO_EXECUTION_COLLECTION']]
        collection.update_one({
            'id': execution.id
        }, {
            '$set': {
                'status': 'finished',
                'finished_at': datetime.now()
            }
        })

        log.debug('Finished e:{}'.format(execution.id))

        execution.delete()

    def delete_related_objects(self, execution):
        for activity in execution.proxy.actors.get():
            activity.delete()

        for form in execution.proxy.forms.get():
            form.delete()

    def notify_users(self, node, pointer, channel):
        husers = node.get_actors(self.config, pointer.proxy.execution.get())

        if type(husers) != list:
            raise MisconfiguredProvider('Provider returned non list')

        channel.exchange_declare(
            exchange=self.config['RABBIT_NOTIFY_EXCHANGE'],
            exchange_type='direct'
        )

        notified_users = []

        for huser in husers:
            if not isinstance(huser, BaseUser):
                raise MisconfiguredProvider(
                    'User returned by hierarchy provider is not BaseUser, '
                    'but {}'.format(type(huser))
                )
            user = huser.get_user()
            notified_users.append(user.to_json())

            user.proxy.tasks.add(pointer)

            mediums = self.get_contact_channels(huser)

            for medium, params in mediums:
                log.debug('Notified user {} via {} about n:{} e:{}'.format(
                    user.identifier,
                    medium,
                    node.id,
                    pointer.proxy.execution.get().id,
                ))
                channel.basic_publish(
                    exchange=self.config['RABBIT_NOTIFY_EXCHANGE'],
                    routing_key=medium,
                    body=json.dumps({**{
                        'pointer': pointer.to_json(include=['*', 'execution']),
                    }, **params}),
                    properties=pika.BasicProperties(
                        delivery_mode=2,
                    ),
                )

        return notified_users

    def get_mongo(self):
        if self.mongo is None:
            client = MongoClient(self.config['MONGO_URI'])
            db = client[self.config['MONGO_DBNAME']]

            self.mongo = db

        return self.mongo

    def get_contact_channels(self, user: BaseUser):
        return [('email', {'email': user.get_x_info('email')})]

    def create_pointer(self, node, execution: Execution):
        ''' Given a node, its process, and a specific execution of the former
        create a persistent pointer to the current execution state '''
        pointer = Pointer(
            node_id=node.id,
            name=node.name,
            description=node.description,
        ).save()

        pointer.proxy.execution.set(execution)

        return pointer

    def recover_step(self, message: dict):
        ''' given an execution id and a pointer from the persistent storage,
        return the asociated process node to continue its execution '''
        pointer = Pointer.get_or_exception(message['pointer_id'])

        return (
            pointer,
            User.get_by('identifier', message.get('user_identifier')),
            message['input'],
        )

    def cancel_execution(self, message):
        execution = Execution.get_or_exception(message['execution_id'])

        for pointer in execution.proxy.pointers.get():
            pointer.delete()

        for activity in execution.proxy.actors.get():
            activity.delete()

        for form in execution.proxy.forms.get():
            form.delete()

        collection = self.get_mongo()[
            self.config['MONGO_EXECUTION_COLLECTION']
        ]

        collection.update_one({
            'id': execution.id
        }, {
            '$set': {
                'status': 'cancelled',
                'finished_at': datetime.now()
            }
        })

        execution.delete()<|MERGE_RESOLUTION|>--- conflicted
+++ resolved
@@ -150,12 +150,7 @@
             execution = pointer.proxy.execution.get()
             # store activity
             activity = Activity(ref=pointer.node_id).save()
-<<<<<<< HEAD
-            activity.proxy.user.set(User.get_by(
-                'identifier', actor['identifier']
-            ))
-            activity.proxy.execution.set(pointer.proxy.execution.get())
-=======
+
             activity.proxy.user.set(user)
             activity.proxy.execution.set(execution)
 
@@ -169,7 +164,6 @@
                     for input in inputs:
                         i = Input(**input).save()
                         i.proxy.form.set(q)
->>>>>>> 6d7e8d12
 
             update_query['$push'] = {
                 'actors': activity.to_json(),
