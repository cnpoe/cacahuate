--- conflicted
+++ resolved
@@ -29,39 +29,6 @@
         'cacahuate.models.User',
         inverse='activities'
     )
-<<<<<<< HEAD
-    forms = fields.SetRelation(
-        'cacahuate.models.Questionaire',
-        inverse='activity'
-    )
-    ref = fields.Text()
-
-
-class Input(Model):
-    # input ref
-    type = fields.Text()
-    name = fields.Text()
-
-    # for keeping state
-    status = fields.Text()
-    value = fields.Text()
-    # TODO value = fields.Json()
-
-    # for rendering
-    label = fields.Text()
-    # TODO options = fields.Json()
-
-    # relations
-    form = fields.ForeignIdRelation(
-        'cacahuate.models.Questionaire',
-        inverse='inputs'
-    )
-
-
-class Questionaire(Model):
-    ''' Represents filled forms and their data '''
-=======
->>>>>>> 5739a0a1
     ref = fields.Text()
 
 
