--- conflicted
+++ resolved
@@ -194,19 +194,12 @@
         node_info = node_info[0]
 
         node_name = node_info.getElementsByTagName('name')
-<<<<<<< HEAD
-        node_description = node_info.getElementsByTagName('description')
-
-        name = get_text(node_name[0])
-        description = get_text(node_description[0])
-=======
         if node_name[0].firstChild is not None:
-            node_name = node_name[0].firstChild.nodeValue
+            node_name = get_text(node_name[0])
 
         node_description = node_info.getElementsByTagName('description')
         if node_description[0].firstChild is not None:
-            node_description = node_description[0].firstChild.nodeValue
->>>>>>> beb0b507
+            node_description = get_text(node_description[0])
 
     return {
         'name': name,
@@ -214,13 +207,13 @@
     }
 
 
-<<<<<<< HEAD
 def get_text(node):
     node.normalize()
 
     if node.firstChild is not None:
         return node.firstChild.nodeValue or ''
-=======
+
+
 def get_options(node):
     options = []
 
@@ -270,7 +263,6 @@
         })
 
     return specs
->>>>>>> beb0b507
 
 
 @comment
