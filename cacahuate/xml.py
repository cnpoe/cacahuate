from datetime import datetime
from jinja2 import Template
from typing import Iterator, TextIO, Callable
from xml.dom import pulldom
from xml.dom.minidom import Element
from xml.sax._exceptions import SAXParseException
import json
import os
import pika

from cacahuate.errors import ProcessNotFound, ElementNotFound, MalformedProcess
from cacahuate.jsontypes import SortedMap
from cacahuate.models import Execution, Pointer

XML_ATTRIBUTES = {
    'public': lambda a: a == 'true',
    'author': str,
    'date': str,
    'name': str,
    'description': lambda x: x,
}

<<<<<<< HEAD
NODES = ('action', 'validation', 'exit', 'request', 'if')
=======
NODES = ('action', 'validation', 'exit', 'if', 'call')
>>>>>>> 99ba436a


class Xml:

    def __init__(self, config, filename):
        try:
            self.id, self.version, _ = filename.split('.')
        except ValueError:
            raise MalformedProcess(
                'Name of process is invalid, must be name.version.xml'
            )

        self.versions = [self.version]
        self.filename = filename
        self.config = config

        try:
            info_node = self.get_info_node()
        except StopIteration:
            raise MalformedProcess('This process lacks the process-info node')

        if info_node.tagName != 'process-info':
            raise MalformedProcess('process-info node must be the first node')

        for attr, func in XML_ATTRIBUTES.items():
            try:
                node = info_node.getElementsByTagName(attr)[0]
            except IndexError:
                raise MalformedProcess(
                    'Process\' metadata lacks node {}'.format(attr)
                )

            setattr(self, attr, func(get_text(node)))

    def get_name(self, collected_forms=[]):
        context = dict()

        for form in collected_forms:
            form_dict = dict()

            for name, input in form['inputs']['items'].items():
                form_dict[name] = input['value_caption']

            context[form['ref']] = form_dict

        return Template(self._name).render(**context)

    def set_name(self, name):
        self._name = name

    name = property(get_name, set_name)

    @classmethod
    def load(cls, config: dict, common_name: str, direct=False) -> TextIO:
        ''' Loads an xml file and returns the corresponding TextIOWrapper for
        further usage. The file might contain multiple versions so the latest
        one is chosen.

        common_name is the prefix of the file to find. If multiple files with
        the same prefix are found the last in lexicographical order is
        returned.'''
        if direct:
            # skip looking for the most recent version
            return Xml(config, common_name)

        try:
            name, version = common_name.split('.')
        except ValueError:
            name, version = common_name, None

        files = reversed(sorted(os.listdir(config['XML_PATH'])))

        for filename in files:
            try:
                fname, fversion, _ = filename.split('.')
            except ValueError:
                # Process with malformed name, sorry
                continue

            if fname == name:
                if version:
                    if fversion == version:
                        return Xml(config, filename)
                else:
                    return Xml(config, filename)

        else:
            raise ProcessNotFound(common_name)

    def start(self, node, input, mongo, channel, user_identifier):
        # save the data
        execution = Execution(
            process_name=self.filename,
            name=self.get_name(input),
            description=self.description,
        ).save()
        pointer = Pointer(
            node_id=node.id,
            name=node.name,
            description=node.description,
        ).save()
        pointer.proxy.execution.set(execution)

        # log to mongo
        collection = mongo[self.config['POINTER_COLLECTION']]
        res = collection.insert_one(node.pointer_entry(execution, pointer))

        collection = mongo[self.config['EXECUTION_COLLECTION']]
        res = collection.insert_one({
            '_type': 'execution',
            'id': execution.id,
            'name': execution.name,
            'description': execution.description,
            'status': 'ongoing',
            'started_at': datetime.now(),
            'finished_at': None,
            'state': self.get_state(),
            'values': {},
        })

        # trigger rabbit
        channel.basic_publish(
            exchange='',
            routing_key=self.config['RABBIT_QUEUE'],
            body=json.dumps({
                'command': 'step',
                'pointer_id': pointer.id,
                'user_identifier': user_identifier,
                'input': input,
            }),
            properties=pika.BasicProperties(
                delivery_mode=2,
            ),
        )

        return execution

    def make_iterator(self, iterables):

        class Iter():

            def __init__(self, config, filename):
                self.parser = pulldom.parse(
                    open(os.path.join(config['XML_PATH'], filename))
                )

            def find(self, testfunc: Callable[[Element], bool]) -> Element:
                ''' Given an interator returned by the previous function, tries
                to find the first node matching the given condition '''
                # Since we already consumed the start node on initialization,
                # this fix is needed for find() to be stable
                for element in self:
                    if testfunc(element):
                        return element

                raise ElementNotFound(
                    'node matching the given condition was not found'
                )

            def get_next_condition(self):
                for event, node in self.parser:
                    if event == pulldom.START_ELEMENT and \
                            node.tagName == 'condition':
                        self.parser.expandNode(node)
                        condition = get_text(node)

                        return condition

            def expand(self, node):
                self.parser.expandNode(node)

            def __next__(self):
                try:
                    for event, node in self.parser:
                        if event == pulldom.START_ELEMENT and \
                                node.tagName in iterables:

                            if not node.tagName == 'if':
                                self.parser.expandNode(node)

                            return node
                except SAXParseException:
                    raise MalformedProcess

                raise StopIteration

            def __iter__(self):
                return self

        return Iter(self.config, self.filename)

    def get_info_node(self):
        return next(self.make_iterator('process-info'))

    def __iter__(self):
        ''' Returns an inerator over the nodes and edges of a process defined
        by the xmlfile descriptor. Uses XMLPullParser so no memory is consumed
        for this task. '''
        return self.make_iterator(NODES)

    def get_state(self):
        from cacahuate.node import make_node  # noqa

        return SortedMap(map(
            lambda node: node.get_state(),
            filter(
                lambda node: node,
                map(
                    lambda node: make_node(node),
                    iter(self)
                )
            )
        ), key='id').to_json()

    @classmethod
    def list(cls, config):
        # Get all processes
        files = reversed(sorted(os.listdir(config['XML_PATH'])))

        # Load only the oldest processes
        processes = []

        for filename in files:
            try:
                id, version, _ = filename.split('.')
            except ValueError:
                continue

            try:
                xml = cls.load(config, filename, direct=True)
            except ProcessNotFound:
                continue
            except MalformedProcess:
                continue

            if not xml.public:
                continue

            if len(processes) == 0 or processes[-1].id != id:
                processes.append(xml)
            else:
                processes[-1].versions.append(version)

        return processes

    def to_json(self):
        return {
            'id': self.id,
            'version': self.version,
            'author': self.author,
            'date': self.date,
            'name': self.name,
            'description': self.description,
            'versions': self.versions,
        }


def get_node_info(node):
    # Get node-info
    node_info = node.getElementsByTagName('node-info')
    name = None
    description = None

    if len(node_info) == 1:
        node_info = node_info[0]

        node_name = node_info.getElementsByTagName('name')
        name = get_text(node_name[0])

        node_description = node_info.getElementsByTagName('description')
        description = get_text(node_description[0])

    return {
        'name': name,
        'description': description,
    }


def get_text(node):
    node.normalize()

    if node.firstChild is not None:
        return node.firstChild.nodeValue or ''

    return ''


def get_options(node):
    options = []

    for option in node.getElementsByTagName('option'):
        option.normalize()

        options.append({
            'value': option.getAttribute('value'),
            'label': option.firstChild.nodeValue,
        })

    return options


def get_input_specs(node):
    specs = []

    for field in node.getElementsByTagName('input'):
        spec = {
            attr: SUPPORTED_ATTRS[attr](field.getAttribute(attr))
            for attr in SUPPORTED_ATTRS
            if field.getAttribute(attr)
        }

        spec['options'] = get_options(field)

        specs.append(spec)

    return specs


def get_form_specs(node):
    form_array = node.getElementsByTagName('form-array')

    if len(form_array) == 0:
        return []

    form_array = form_array[0]

    specs = []

    for form in form_array.getElementsByTagName('form'):
        specs.append({
            'ref': form.getAttribute('id'),
            'multiple': form.getAttribute('multiple'),
            'inputs': get_input_specs(form)
        })

    return specs


SUPPORTED_ATTRS = {
    'default': str,
    'helper': str,
    'label': str,
    'name': str,
    'placeholder': str,
    'provider': str,
    'regex': str,
    'required': lambda x: bool(x),
    'type': str,
}


def input_to_dict(input):
    input_attrs = [
        (attr, func(input.getAttribute(attr)))
        for attr, func in SUPPORTED_ATTRS.items()
    ] + [('options', list(map(
        lambda e: {
            'value': e.getAttribute('value'),
            'label': get_text(e),
        },
        input.getElementsByTagName('option'),
    )))]

    return dict(filter(
        lambda a: a[1],
        input_attrs
    ))


def form_to_dict(form):
    inputs = form.getElementsByTagName('input')

    form_dict = {
        'ref': form.getAttribute('id'),
        'inputs': [],
    }

    if form.getAttribute('multiple'):
        form_dict['multiple'] = form.getAttribute('multiple')

    for input in inputs:
        form_dict['inputs'].append(input_to_dict(input))

    return form_dict<|MERGE_RESOLUTION|>--- conflicted
+++ resolved
@@ -20,11 +20,7 @@
     'description': lambda x: x,
 }
 
-<<<<<<< HEAD
-NODES = ('action', 'validation', 'exit', 'request', 'if')
-=======
-NODES = ('action', 'validation', 'exit', 'if', 'call')
->>>>>>> 99ba436a
+NODES = ('action', 'validation', 'exit', 'if', 'request', 'call')
 
 
 class Xml:
