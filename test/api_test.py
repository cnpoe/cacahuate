from datetime import datetime
from flask import json, jsonify
import pika
import pytest
from cacahuate.handler import Handler
from cacahuate.models import Pointer, Execution, Activity, Questionaire

from .utils import make_auth, make_activity, make_pointer, make_user


def test_continue_process_asks_for_user(client):
    res = client.post('/v1/pointer')

    assert res.status_code == 401
    assert 'WWW-Authenticate' in res.headers
    assert res.headers['WWW-Authenticate'] == \
        'Basic realm="User Visible Realm"'
    assert json.loads(res.data) == {
        'errors': [{
            'detail': 'You must provide basic authorization headers',
            'where': 'request.authorization',
        }],
    }


def test_continue_process_requires(client):
    user = make_user('juan', 'Juan')

    res = client.post('/v1/pointer', headers={**{
        'Content-Type': 'application/json',
    }, **make_auth(user)}, data=json.dumps({}))

    assert res.status_code == 400
    assert json.loads(res.data) == {
        'errors': [
            {
                'detail': 'execution_id is required',
                'code': 'validation.required',
                'where': 'request.body.execution_id',
            },
            {
                'detail': 'node_id is required',
                'code': 'validation.required',
                'where': 'request.body.node_id',
            },
        ],
    }


def test_continue_process_asks_living_objects(client):
    ''' the app must validate that the ids sent are real objects '''
    user = make_user('juan', 'Juan')

    res = client.post('/v1/pointer', headers={**{
        'Content-Type': 'application/json',
    }, **make_auth(user)}, data=json.dumps({
        'execution_id': 'verde',
        'node_id': 'nada',
    }))

    assert res.status_code == 400
    assert json.loads(res.data) == {
        'errors': [
            {
                'detail': 'execution_id is not valid',
                'code': 'validation.invalid',
                'where': 'request.body.execution_id',
            },
        ],
    }


def test_continue_process_requires_valid_node(client):
    user = make_user('juan', 'Juan')
    exc = Execution(
        process_name='decision.2018-02-27',
    ).save()

    res = client.post('/v1/pointer', headers={**{
        'Content-Type': 'application/json',
    }, **make_auth(user)}, data=json.dumps({
        'execution_id': exc.id,
        'node_id': 'notarealnode',
    }))

    assert res.status_code == 400
    assert json.loads(res.data) == {
        'errors': [
            {
                'detail': 'node_id is not a valid node',
                'code': 'validation.invalid_node',
                'where': 'request.body.node_id',
            },
        ],
    }


def test_continue_process_requires_living_pointer(client):
    user = make_user('juan', 'Juan')
    exc = Execution(
        process_name='decision.2018-02-27',
    ).save()

    res = client.post('/v1/pointer', headers={**{
        'Content-Type': 'application/json',
    }, **make_auth(user)}, data=json.dumps({
        'execution_id': exc.id,
        'node_id': '57TJ0V3nur6m7wvv',
    }))

    assert res.status_code == 400
    assert json.loads(res.data) == {
        'errors': [
            {
                'detail': 'node_id does not have a live pointer',
                'code': 'validation.no_live_pointer',
                'where': 'request.body.node_id',
            },
        ],
    }


def test_continue_process_requires_user_hierarchy(client):
    ''' a node whose auth has a filter must be completed by a person matching
    the filter '''
    user = make_user('juan', 'Juan')
    ptr = make_pointer('exit_request.2018-03-20.xml', 'manager')

    res = client.post('/v1/pointer', headers={**{
        'Content-Type': 'application/json',
    }, **make_auth(user)}, data=json.dumps({
        'execution_id': ptr.proxy.execution.get().id,
        'node_id': ptr.node_id,
    }))

    assert res.status_code == 403
    assert json.loads(res.data) == {
        'errors': [{
            'detail': 'Provided user does not have this task assigned',
            'where': 'request.authorization',
        }],
    }


def test_continue_process_requires_data(client):
    juan = make_user('juan', 'Juan')
    act = Activity(ref='requester').save()
    act.proxy.user.set(juan)

    manager = make_user('juan_manager', 'Juanote')
    ptr = make_pointer('exit_request.2018-03-20.xml', 'manager')
    manager.proxy.tasks.set([ptr])

    act.proxy.execution.set(ptr.proxy.execution.get())

    res = client.post('/v1/pointer', headers={**{
        'Content-Type': 'application/json',
    }, **make_auth(manager)}, data=json.dumps({
        'execution_id': ptr.proxy.execution.get().id,
        'node_id': ptr.node_id,
    }))

    assert res.status_code == 400
    assert json.loads(res.data) == {
        'errors': [{
            'detail': "form count lower than expected for ref auth-form",
            'where': 'request.body.form_array',
        }],
    }


def test_continue_process(client, mocker, config):
    mocker.patch(
        'pika.adapters.blocking_connection.'
        'BlockingChannel.basic_publish'
    )

    juan = make_user('juan', 'Juan')
    manager = make_user('juan_manager', 'Juanote')
    ptr = make_pointer('exit_request.2018-03-20.xml', 'manager')
    manager.proxy.tasks.set([ptr])
    exc = ptr.proxy.execution.get()

    act = make_activity('requester', juan, ptr.proxy.execution.get())

    res = client.post('/v1/pointer', headers={**{
        'Content-Type': 'application/json',
    }, **make_auth(manager)}, data=json.dumps({
        'execution_id': exc.id,
        'node_id': ptr.node_id,
        'form_array': [
            {
                'ref': 'auth-form',
                'data': {
                    'auth': 'yes',
                },
            },
        ],
    }))

    assert res.status_code == 202
    assert json.loads(res.data) == {
        'data': 'accepted',
    }

    # user is attached

    assert exc.proxy.actors.count() == 2

    activity = next(exc.proxy.actors.q().filter(ref='manager'))

    assert activity.ref == 'manager'
    assert activity.proxy.user.get() == manager

    # form is attached
    forms = exc.proxy.forms.get()

    assert len(forms) == 1

    form = forms[0]

    assert form.ref == 'auth-form'
    assert form.data == {
        'auth': 'yes',
    }

    # rabbit is called
    pika.adapters.blocking_connection.BlockingChannel.\
        basic_publish.assert_called_once()

    args = pika.adapters.blocking_connection.BlockingChannel.\
        basic_publish.call_args[1]

    json_message = {
        'command': 'step',
        'pointer_id': ptr.id,
        'actor': {
            'ref': 'manager',
            'user': {
                'identifier': 'juan_manager',
                'human_name': 'Juanote',
            },
            'forms': [
                {
                    'ref': 'auth-form',
                    'form': [
                        {
                            "name": "auth",
                            "options": [
                                {
                                    "label": "\u00c1ndale mijito, ve",
                                    "value": "yes"
                                },
                                {
                                    "label": "Ni madres",
                                    "value": "no"
                                }
                            ],
                            "type": "radio",
                            "value": "yes",
                            'label': None,
                        }
                    ],
                    'data': {
                        'auth': 'yes',
                    },
                },
            ],
        },
    }

    assert args['exchange'] == ''
    assert args['routing_key'] == config['RABBIT_QUEUE']
    assert json.loads(args['body']) == json_message

    # makes a useful call for the handler
    handler = Handler(config)

    execution, pointer, xmliter, current_node, *rest = \
        handler.recover_step(json_message)

    assert execution.id == exc.id
    assert pointer.id == ptr.id


def test_start_process_simple_requires(client, mongo, config):
    juan = make_user('juan', 'Juan')

    res = client.post('/v1/execution', headers={**{
        'Content-Type': 'application/json',
    }, **make_auth(juan)}, data='{}')

    assert res.status_code == 400
    assert json.loads(res.data) == {
        'errors': [
            {
                'detail': 'process_name is required',
                'where': 'request.body.process_name',
                'code': 'validation.required',
            },
        ],
    }

    # we need an existing process to start
    res = client.post('/v1/execution', headers={**{
        'Content-Type': 'application/json',
    }, **make_auth(juan)}, data=json.dumps({
        'process_name': 'foo',
    }))

    assert res.status_code == 404
    assert json.loads(res.data) == {
        'errors': [
            {
                'detail': 'foo process does not exist',
                'where': 'request.body.process_name',
            },
        ],
    }

    # we need a process able to load
    res = client.post('/v1/execution', headers={**{
        'Content-Type': 'application/json',
    }, **make_auth(juan)}, data=json.dumps({
        'process_name': 'nostart',
    }))

    assert res.status_code == 422
    assert json.loads(res.data) == {
        'errors': [
            {
                'detail': 'Process does not have the start node',
                'where': 'request.body.process_name',
            },
        ],
    }

    # no registry should be created yet
    assert mongo[config["MONGO_HISTORY_COLLECTION"]].count() == 0
    assert Activity.count() == 0
    assert Questionaire.count() == 0


def test_start_process_simple(client, mocker, config, mongo):
    mocker.patch(
        'pika.adapters.blocking_connection.'
        'BlockingChannel.basic_publish'
    )

    juan = make_user('juan', 'Juan')

    res = client.post('/v1/execution', headers={**{
        'Content-Type': 'application/json',
    }, **make_auth(juan)}, data=json.dumps({
        'process_name': 'simple',
    }))

    assert res.status_code == 201

    exc = Execution.get_all()[0]

    assert exc.process_name == 'simple.2018-02-19.xml'

    ptr = exc.proxy.pointers.get()[0]

    assert ptr.node_id == 'start-node'

    pika.adapters.blocking_connection.BlockingChannel.\
        basic_publish.assert_called_once()

    args = pika.adapters.blocking_connection.\
        BlockingChannel.basic_publish.call_args[1]

    json_message = {
        'command': 'step',
        'process': exc.process_name,
        'pointer_id': ptr.id,
    }

    assert args['exchange'] == ''
    assert args['routing_key'] == config['RABBIT_QUEUE']
    assert json.loads(args['body']) == json_message

    handler = Handler(config)

    execution, pointer, xmliter, current_node, *rest = \
        handler.recover_step(json_message)

    assert execution.id == exc.id
    assert pointer.id == ptr.id

    # mongo has a registry
    reg = next(mongo[config["MONGO_HISTORY_COLLECTION"]].find())

    assert (reg['started_at'] - datetime.now()).total_seconds() < 2
    assert (reg['finished_at'] - datetime.now()).total_seconds() < 2
    assert reg['execution']['id'] == exc.id
    assert reg['node']['id'] == ptr.node_id
    assert reg['state'] == {
        'forms': [],
        'actors': [{
            'ref': 'start-node',
            'user_id': juan.id,
        }],
    }

    reg2 = next(mongo[config["MONGO_EXECUTION_COLLECTION"]].find())

    assert reg2['id'] == exc.id
    assert reg2['status'] == 'ongoing'


<<<<<<< HEAD
def test_start_process_all_default_input(client, models, mongo):
    user = make_user('juan', 'Juan')

    res = client.post('/v1/execution', headers={**{
        'Content-Type': 'application/json',
    }, **make_auth(user)}, data=json.dumps({
        'process_name': 'all-default-input',
        'form_array': [
            {
                'ref': 'auth-form',
                'data': {}
            },
        ],
    }))

    ques = Questionaire.get_all()[0].to_json()
    assert res.status_code == 201
    assert ques['data']['name'] == 'Jon Snow'
    assert ques['data']['datetime'] == '2013-02-11T18:04:21.337522Z'
    assert ques['data']['secret'] == 'dasdasd'


def test_start_process_not_default_required_input(client, models, mongo):
    user = make_user('juan', 'Juan')

    res = client.post('/v1/execution', headers={**{
        'Content-Type': 'application/json',
    }, **make_auth(user)}, data=json.dumps({
        'process_name': 'not-default-required-input',
        'form_array': [
            {
                'ref': 'auth-form',
                'data': {}
            },
        ],
    }))

    # print (res.data)
    # assert False
    ques = Questionaire.get_all()[0].to_json()
    assert res.status_code == 201
    assert ques['data']['gender'] == 'None'
    assert ques['data']['name'] == 'None'


def test_exit_request_requirements(client, models):
=======
def test_exit_request_requirements(client):
>>>>>>> b5d21159
    # first requirement is to have authentication
    res = client.post('/v1/execution', headers={
        'Content-Type': 'application/json',
    }, data=json.dumps({
        'process_name': 'exit_request',
    }))

    assert res.status_code == 401
    assert 'WWW-Authenticate' in res.headers
    assert res.headers['WWW-Authenticate'] == \
        'Basic realm="User Visible Realm"'
    assert json.loads(res.data) == {
        'errors': [{
            'detail': 'You must provide basic authorization headers',
            'where': 'request.authorization',
        }],
    }

    assert Execution.count() == 0
    assert Activity.count() == 0

    # next, validate the form data
    user = make_user('juan', 'Juan')

    res = client.post('/v1/execution', headers={**{
        'Content-Type': 'application/json',
    }, **make_auth(user)}, data=json.dumps({
        'process_name': 'exit_request',
    }))

    assert res.status_code == 400
    assert json.loads(res.data) == {
        'errors': [{
            'detail': "form count lower than expected for ref exit-form",
            'where': 'request.body.form_array',
        }],
    }

    assert Execution.count() == 0
    assert Activity.count() == 0


def test_exit_request_start(client, mocker, mongo, config):
    user = make_user('juan', 'Juan')

    assert Execution.count() == 0
    assert Activity.count() == 0

    res = client.post('/v1/execution', headers={**{
        'Content-Type': 'application/json',
    }, **make_auth(user)}, data=json.dumps({
        'process_name': 'exit_request',
        'form_array': [
            {
                'ref': 'exit-form',
                'data': {
                    'reason': 'tenía que salir al baño',
                },
            },
        ],
    }))

    assert res.status_code == 201

    exc = Execution.get_all()[0]

    assert json.loads(res.data) == {
        'data': exc.to_json(),
    }
    # user is attached
    actors = exc.proxy.actors.get()

    assert len(actors) == 1

    activity = actors[0]

    assert activity.ref == 'requester'
    assert activity.proxy.user.get() == user

    # form is attached
    forms = exc.proxy.forms.get()

    assert len(forms) == 1

    form = forms[0]

    assert form.ref == 'exit-form'
    assert form.data == {
        'reason': 'tenía que salir al baño',
    }

    # mongo has a registry
    reg = next(mongo[config["MONGO_HISTORY_COLLECTION"]].find())

    assert reg['state'] == {
        'forms': [{
            'ref': 'exit-form',
            'data': {
                'reason': 'tenía que salir al baño',
            },
        }],
        'actors': [
            {
                'ref': 'requester',
                'user_id': user.id,
            }
        ],
    }


def test_list_processes(client):
    res = client.get('/v1/process')

    body = json.loads(res.data)
    exit_req = list(filter(
        lambda xml: xml['id'] == 'exit_request', body['data']
    ))[0]

    assert res.status_code == 200
    assert exit_req == {
        'id': 'exit_request',
        'version': '2018-03-20',
        'author': 'categulario',
        'date': '2018-03-20',
        'name': 'Petición de salida',
        'description':
            'Este proceso es iniciado por un empleado que quiere salir'
            ' temporalmente de la empresa (e.g. a comer). La autorización'
            ' llega a su supervisor, quien autoriza o rechaza la salida, '
            'evento que es notificado de nuevo al empleado y finalmente '
            'a los guardias, uno de los cuales notifica que el empleado '
            'salió de la empresa.',
        'versions': ['2018-03-20'],
        'form_array': [
            {
                'ref': 'exit-form',
                'inputs': [
                    {
                        'type': 'text',
                        'name': 'reason',
                        'required': True,
                    },
                ],
            },
        ],
    }


def test_list_processes_multiple(client):
    res = client.get('/v1/process')

    body = json.loads(res.data)
    exit_req = list(filter(
        lambda xml: xml['id'] == 'form-multiple', body['data']
    ))[0]

    assert res.status_code == 200
    assert exit_req == {
        'id': 'form-multiple',
        'version': '2018-04-08',
        'author': 'categulario',
        'date': '2018-04-08',
        'name': 'Con un formulario múltiple',
        'description':
            'Este proceso tiene un formulario que puede enviar muchas copias',
        'versions': ['2018-04-08'],
        'form_array': [
            {
                'ref': 'single-form',
                'inputs': [
                    {
                        'type': 'text',
                        'name': 'name',
                        'required': True,
                    },
                ],
            },
            {
                'ref': 'multiple-form',
                'multiple': 'multiple',
                'inputs': [
                    {
                        'type': 'text',
                        'name': 'phone',
                        'required': True,
                    },
                ],
            },
        ],
    }


@pytest.mark.skip
def test_read_process(client):
    res = client.get('/v1/process/exit_request')

    assert res.status_code == 200
    assert json.loads(res.data) == {
        'data': {
            'name': 'exit_request.2018-03-20',
        },
    }

    res = client.get('/v1/process/oldest?v=2018-02-14')

    assert res.status_code == 200
    assert json.loads(res.data) == {
        'data': {
            'name': 'exit_request.2018-03-20',
        },
    }


def test_list_activities_requires(client):
    res = client.get('/v1/activity')
    assert res.status_code == 401


def test_list_activities(client):
    '''Given 4 activities, two for the current user and two for
    another, list only the two belonging to him or her'''
    juan = make_user('juan', 'Juan')
    other = make_user('other', 'Otero')

    exc = Execution(
        process_name='exit_request.2018-03-20.xml',
    ).save()

    act = make_activity('requester', juan, exc)
    act2 = make_activity('some', other, exc)

    res = client.get('/v1/activity', headers=make_auth(juan))

    assert res.status_code == 200
    assert json.loads(res.data) == {
        'data': [
            act.to_json(embed=['execution']),
        ],
    }


def test_activity_requires(client):
    # validate user authentication wrong
    res = client.get('/v1/activity/1')
    assert res.status_code == 401


def test_activity_wrong_activity(client):
    # validate user authentication correct but bad activity
    juan = make_user('juan', 'Juan')
    other = make_user('other', 'Otero')

    exc = Execution(
        process_name='exit_request.2018-03-20.xml',
    ).save()

    act = make_activity('requester', juan, exc)
    act2 = make_activity('some', other, exc)

    res = client.get(
        '/v1/activity/{}'.format(act2.id),
        headers=make_auth(juan)
    )

    assert res.status_code == 403


def test_activity(client):
    # validate user authentication correct with correct activity
    juan = make_user('juan', 'Juan')

    act = Activity(ref='requester').save()
    act.proxy.user.set(juan)

    res2 = client.get(
        '/v1/activity/{}'.format(act.id),
        headers=make_auth(juan)
    )

    assert res2.status_code == 200
    assert json.loads(res2.data) == {
        'data': act.to_json(embed=['execution']),
    }


def test_logs_activity(mongo, client, config):
    mongo[config["MONGO_HISTORY_COLLECTION"]].insert_one({
        'started_at': datetime(2018, 4, 1, 21, 45),
        'finished_at': None,
        'execution': {
            'id': "15asbs",
        },
        'node': {
            'id': 'mid-node',
        },
    })

    mongo[config["MONGO_HISTORY_COLLECTION"]].insert_one({
        'started_at': datetime(2018, 4, 1, 21, 50),
        'finished_at': None,
        'execution': {
            'id': "15asbs",
        },
        'node': {
            'id': '4g9lOdPKmRUf2',
        },
    })

    res = client.get('/v1/log/15asbs?node_id=mid-node')

    ans = json.loads(res.data)

    assert res.status_code == 200
    assert ans == {
        "data": [{
            'started_at': '2018-04-01T21:45:00+00:00',
            'finished_at': None,
            'execution': {
                'id': '15asbs',
            },
            'node': {
                'id': 'mid-node',
            },
        }],
    }


def test_task_list_requires_auth(client):
    res = client.get('/v1/task')

    assert res.status_code == 401
    assert json.loads(res.data) == {
        'errors': [{
            'detail': 'You must provide basic authorization headers',
            'where': 'request.authorization',
        }],
    }


def test_task_list(client):
    juan = make_user('user', 'User')

    pointer = make_pointer('exit_request.2018-03-20.xml', 'manager')
    juan.proxy.tasks.set([pointer])

    res = client.get('/v1/task', headers=make_auth(juan))

    assert res.status_code == 200
    assert json.loads(res.data) == {
        'data': [pointer.to_json(embed=['execution'])],
    }


def test_task_read_requires_auth(client):
    res = client.get('/v1/task/foo')

    assert res.status_code == 401


def test_task_read_requires_real_pointer(client):
    juan = make_user('juan', 'Juan')

    res = client.get('/v1/task/foo', headers=make_auth(juan))

    assert res.status_code == 404


def test_task_read_requires_assigned_task(client):
    ptr = make_pointer('dumb.2018-04-06.xml', 'node2')
    juan = make_user('juan', 'Juan')

    res = client.get('/v1/task/{}'.format(ptr.id), headers=make_auth(juan))

    assert res.status_code == 403


def test_task_read(client):
    ptr = make_pointer('dumb.2018-04-06.xml', 'node2')
    juan = make_user('juan', 'Juan')
    juan.proxy.tasks.set([ptr])
    execution = ptr.proxy.execution.get()

    res = client.get('/v1/task/{}'.format(ptr.id), headers=make_auth(juan))

    assert res.status_code == 200
    assert json.loads(res.data) == {
        'data': {
            '_type': 'pointer',
            'id': ptr.id,
            'node_id': ptr.node_id,
            'name': None,
            'description': None,
            'execution': {
                '_type': 'execution',
                'id': execution.id,
                'process_name': execution.process_name,
                'name': None,
                'description': None,
            },
            'form_array': [
                {
                    'ref': 'formulario2',
                    'inputs': [
                        {
                            'label': '¿Asignarme más chamba?',
                            'name': 'continue',
                            'required': True,
                            'type': 'select',
                            'options': [
                                {
                                    'label': 'Simona la changa',
                                    'value': 'yes',
                                },
                                {
                                    'label': 'Nel pastel',
                                    'value': 'no',
                                },
                            ],
                        },
                    ],
                },
            ],
        },
    }


def test_execution_has_node_info(client):
    juan = make_user('juan', 'Juan')

    res = client.post('/v1/execution', headers={**{
        'Content-Type': 'application/json',
    }, **make_auth(juan)}, data=json.dumps({
        'process_name': 'dumb',
        'form_array': [
            {
                'ref': 'formulario',
                'data': {
                    'continue': 'yes',
                },
            },
        ],
    }))

    assert res.status_code == 201

    exe = Execution.get_all()[0]
    ptr = Pointer.get_all()[0]

    assert exe.name == 'Proceso simple'
    assert exe.description == 'Te asigna una tarea a ti mismo'

    assert ptr.name == 'Primer paso ;)'
    assert ptr.description == 'Te asignas chamba'


def test_log_has_node_info(client):
    juan = make_user('juan', 'Juan')

    res = client.post('/v1/execution', headers={**{
        'Content-Type': 'application/json',
    }, **make_auth(juan)}, data=json.dumps({
        'process_name': 'dumb',
        'form_array': [
            {
                'ref': 'formulario',
                'data': {
                    'continue': 'yes',
                },
            },
        ],
    }))
    body = json.loads(res.data)
    execution_id = body['data']['id']

    res = client.get('/v1/log/{}'.format(execution_id))
    body = json.loads(res.data)
    data = body['data'][0]

    assert data['node']['id'] == 'requester'
    assert data['node']['name'] == 'Primer paso ;)'
    assert data['node']['description'] == 'Te asignas chamba'

    assert data['execution']['id'] == execution_id
    assert data['execution']['name'] == 'Proceso simple'
    assert data['execution']['description'] == 'Te asigna una tarea a ti mismo'


def test_log_has_form_input_data(client):
    juan = make_user('juan', 'Juan')

    res = client.post('/v1/execution', headers={**{
        'Content-Type': 'application/json',
    }, **make_auth(juan)}, data=json.dumps({
        'process_name': 'dumb',
        'form_array': [
            {
                'ref': 'formulario',
                'data': {
                    'continue': 'yes',
                },
            },
        ],
    }))

    assert res.status_code == 201

    body = json.loads(res.data)
    execution_id = body['data']['id']

    res = client.get('/v1/log/{}'.format(execution_id))
    body = json.loads(res.data)
    data = body['data'][0]

    assert data['actors'][0]['forms'][0]['form'] == [
        {
            "label": "\u00bfAsignarme la chamba?",
            "name": "continue",
            "options": [
                {
                    "label": "Simona la changa",
                    "value": "yes"
                },
                {
                    "label": "Nel pastel",
                    "value": "no"
                }
            ],
            "type": "select",
            "value": "yes"
        }
    ]


def test_delete_process(config, client, mongo, mocker):
    mocker.patch(
        'pika.adapters.blocking_connection.'
        'BlockingChannel.basic_publish'
    )

    p_0 = make_pointer('exit_request.2018-03-20.xml', 'manager')
    execution = p_0.proxy.execution.get()

    juan = make_user('juan', 'Juan')

    res = client.delete(
        '/v1/execution/{}'.format(execution.id),
        headers=make_auth(juan)
    )

    assert res.status_code == 202

    pika.adapters.blocking_connection.BlockingChannel.\
        basic_publish.assert_called_once()

    args = pika.adapters.blocking_connection.BlockingChannel.\
        basic_publish.call_args[1]

    assert args['exchange'] == ''
    assert args['routing_key'] == config['RABBIT_QUEUE']
    assert json.loads(args['body']) == {
        'execution_id': execution.id,
        'command': 'cancel',
    }


def test_status_notfound(client):
    res = client.get('/v1/execution/doo')

    assert res.status_code == 404


def test_status(config, client, mongo):
    ptr = make_pointer('exit_request.2018-03-20.xml', 'manager')
    execution = ptr.proxy.execution.get()

    mongo[config['MONGO_EXECUTION_COLLECTION']].insert_one({
        'id': execution.id,
    })

    res = client.get('/v1/execution/{}'.format(execution.id))

    assert res.status_code == 200
    assert json.loads(res.data) == {
        'data': {
            'id': execution.id,
        },
    }


def test_execution_list(client, mongo, config):
    mongo[config["MONGO_EXECUTION_COLLECTION"]].insert_one({
        'status': 'ongoing',
    })

    res = client.get('/v1/execution')
    data = json.loads(res.data)

    assert res.status_code == 200

    assert data == {
        'data': [{
            'status': 'ongoing',
        }],
    }<|MERGE_RESOLUTION|>--- conflicted
+++ resolved
@@ -410,7 +410,6 @@
     assert reg2['status'] == 'ongoing'
 
 
-<<<<<<< HEAD
 def test_start_process_all_default_input(client, models, mongo):
     user = make_user('juan', 'Juan')
 
@@ -456,10 +455,7 @@
     assert ques['data']['name'] == 'None'
 
 
-def test_exit_request_requirements(client, models):
-=======
 def test_exit_request_requirements(client):
->>>>>>> b5d21159
     # first requirement is to have authentication
     res = client.post('/v1/execution', headers={
         'Content-Type': 'application/json',
