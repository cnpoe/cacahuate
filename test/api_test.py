--- conflicted
+++ resolved
@@ -672,14 +672,8 @@
     mongo.insert_one({
         'started_at': datetime(2018, 4, 1, 21, 50),
         'finished_at': None,
-<<<<<<< HEAD
-        'user_identifier': None,
         'execution_id': "15asbs",
         'node_id': '4g9lOdPKmRUf2',
-=======
-        'execution_id': "15asbs2",
-        'node_id': '4g9lOdPKmRUf',
->>>>>>> 1b392800
     })
 
     res = client.get('/v1/log/15asbs?node_id=4g9lOdPKmRUf')
@@ -688,17 +682,6 @@
     del ans['data'][0]['_id']
 
     assert res.status_code == 200
-<<<<<<< HEAD
-    assert ans == { "data": [{
-        'started_at': '2018-04-01T21:45:00+00:00Z',
-        'finished_at': None,
-        'user_identifier': None,
-        'execution_id': "15asbs",
-        'node_id': '4g9lOdPKmRUf',
-    }
-    ] }
-
-=======
     assert ans == {
         "data": [{
             'started_at': '2018-04-01T21:45:00+00:00Z',
@@ -706,5 +689,4 @@
             'execution_id': "15asbs",
             'node_id': '4g9lOdPKmRUf',
         }],
-    }
->>>>>>> 1b392800
+    }