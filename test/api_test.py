--- conflicted
+++ resolved
@@ -1179,45 +1179,12 @@
     ]
 
 
-<<<<<<< HEAD
-def test_termination_execution( client, models):
-=======
 def test_validate_form_multiple(client, models):
->>>>>>> 5e7900f0
-    juan = make_user('juan', 'Juan')
-
-    res = client.post('/v1/execution', headers={**{
-        'Content-Type': 'application/json',
-    }, **make_auth(juan)}, data=json.dumps({
-<<<<<<< HEAD
-        'process_name': 'dumb',
-        'form_array': [
-            {
-                'ref': 'formulario',
-                'data': {
-                    'continue': 'yes',
-                },
-            },
-        ],
-    }))
-
-    assert res.status_code == 201
-
-    body = json.loads(res.data)
-    execution_id = body['data']['id']
- 
-    res = client.delete('/v1/execution/' + execution_id )
-
-    assert res.status_code == 200
-
-    execution = []
-
-    try:
-        execution = Execution.get_or_exception(execution_id)
-        assert execution != []
-    except Exception as e:
-        assert execution == []
-=======
+    juan = make_user('juan', 'Juan')
+
+    res = client.post('/v1/execution', headers={**{
+        'Content-Type': 'application/json',
+    }, **make_auth(juan)}, data=json.dumps({
         'process_name': 'form-multiple',
         'form_array': [
             {
@@ -1281,5 +1248,4 @@
                 'code': 'validation.required',
             },
         ]
-    }
->>>>>>> 5e7900f0
+    }