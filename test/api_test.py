from datetime import datetime
from datetime import timedelta
from flask import json, jsonify, g
import pika
import pytest
from cacahuate.handler import Handler
from cacahuate.models import Pointer, Execution, Activity, Questionaire

from .utils import make_auth, make_activity, make_pointer, make_user, make_date

EXECUTION_ID = '15asbs'


def test_continue_process_asks_for_user(client):
    res = client.post('/v1/pointer')

    assert res.status_code == 401
    assert 'WWW-Authenticate' in res.headers
    assert res.headers['WWW-Authenticate'] == \
        'Basic realm="User Visible Realm"'
    assert json.loads(res.data) == {
        'errors': [{
            'detail': 'You must provide basic authorization headers',
            'where': 'request.authorization',
        }],
    }


def test_continue_process_requires(client):
    user = make_user('juan', 'Juan')

    res = client.post('/v1/pointer', headers={**{
        'Content-Type': 'application/json',
    }, **make_auth(user)}, data=json.dumps({}))

    assert res.status_code == 400
    assert json.loads(res.data) == {
        'errors': [
            {
                'detail': 'execution_id is required',
                'code': 'validation.required',
                'where': 'request.body.execution_id',
            },
            {
                'detail': 'node_id is required',
                'code': 'validation.required',
                'where': 'request.body.node_id',
            },
        ],
    }


def test_continue_process_asks_living_objects(client):
    ''' the app must validate that the ids sent are real objects '''
    user = make_user('juan', 'Juan')

    res = client.post('/v1/pointer', headers={**{
        'Content-Type': 'application/json',
    }, **make_auth(user)}, data=json.dumps({
        'execution_id': 'verde',
        'node_id': 'nada',
    }))

    assert res.status_code == 400
    assert json.loads(res.data) == {
        'errors': [
            {
                'detail': 'execution_id is not valid',
                'code': 'validation.invalid',
                'where': 'request.body.execution_id',
            },
        ],
    }


def test_continue_process_requires_valid_node(client):
    user = make_user('juan', 'Juan')
    exc = Execution(
        process_name='simple.2018-02-19.xml',
    ).save()

    res = client.post('/v1/pointer', headers={**{
        'Content-Type': 'application/json',
    }, **make_auth(user)}, data=json.dumps({
        'execution_id': exc.id,
        'node_id': 'notarealnode',
    }))

    assert res.status_code == 400
    assert json.loads(res.data) == {
        'errors': [
            {
                'detail': 'node_id is not a valid node',
                'code': 'validation.invalid_node',
                'where': 'request.body.node_id',
            },
        ],
    }


def test_continue_process_requires_living_pointer(client):
    user = make_user('juan', 'Juan')
    exc = Execution(
        process_name='simple.2018-02-19.xml',
    ).save()

    res = client.post('/v1/pointer', headers={**{
        'Content-Type': 'application/json',
    }, **make_auth(user)}, data=json.dumps({
        'execution_id': exc.id,
        'node_id': 'mid-node',
    }))

    assert res.status_code == 400
    assert json.loads(res.data) == {
        'errors': [
            {
                'detail': 'node_id does not have a live pointer',
                'code': 'validation.no_live_pointer',
                'where': 'request.body.node_id',
            },
        ],
    }


def test_continue_process_requires_user_hierarchy(client):
    ''' a node whose auth has a filter must be completed by a person matching
    the filter '''
    user = make_user('juan', 'Juan')
    ptr = make_pointer('simple.2018-02-19.xml', 'mid-node')

    res = client.post('/v1/pointer', headers={**{
        'Content-Type': 'application/json',
    }, **make_auth(user)}, data=json.dumps({
        'execution_id': ptr.proxy.execution.get().id,
        'node_id': ptr.node_id,
    }))

    assert res.status_code == 403
    assert json.loads(res.data) == {
        'errors': [{
            'detail': 'Provided user does not have this task assigned',
            'where': 'request.authorization',
        }],
    }


def test_continue_process_requires_data(client):
    juan = make_user('juan', 'Juan')
    act = Activity(ref='requester').save()
    act.proxy.user.set(juan)

    manager = make_user('juan_manager', 'Juanote')
    ptr = make_pointer('simple.2018-02-19.xml', 'mid-node')
    manager.proxy.tasks.set([ptr])

    act.proxy.execution.set(ptr.proxy.execution.get())

    res = client.post('/v1/pointer', headers={**{
        'Content-Type': 'application/json',
    }, **make_auth(manager)}, data=json.dumps({
        'execution_id': ptr.proxy.execution.get().id,
        'node_id': ptr.node_id,
    }))

    assert res.status_code == 400
    assert json.loads(res.data) == {
        'errors': [{
            'detail': "form count lower than expected for ref mid-form",
            'where': 'request.body.form_array',
        }],
    }


def test_continue_process(client, mocker, config):
    mocker.patch(
        'pika.adapters.blocking_connection.'
        'BlockingChannel.basic_publish'
    )

    juan = make_user('juan', 'Juan')
    manager = make_user('juan_manager', 'Juanote')
    ptr = make_pointer('simple.2018-02-19.xml', 'mid-node')
    manager.proxy.tasks.set([ptr])
    exc = ptr.proxy.execution.get()

    act = make_activity('requester', juan, ptr.proxy.execution.get())

    res = client.post('/v1/pointer', headers={**{
        'Content-Type': 'application/json',
    }, **make_auth(manager)}, data=json.dumps({
        'execution_id': exc.id,
        'node_id': ptr.node_id,
        'form_array': [
            {
                'ref': 'mid-form',
                'data': {
                    'data': 'yes',
                },
            },
        ],
    }))

    assert res.status_code == 202
    assert json.loads(res.data) == {
        'data': 'accepted',
    }

    # user is attached

    assert exc.proxy.actors.count() == 2

    activity = next(exc.proxy.actors.q().filter(ref='mid-node'))

    assert activity.ref == 'mid-node'
    assert activity.proxy.user.get() == manager

    # form is attached
    forms = exc.proxy.forms.get()

    assert len(forms) == 1

    form = forms[0]

    assert form.ref == 'mid-form'
    assert form.data == {
        'data': 'yes',
    }

    # rabbit is called
    pika.adapters.blocking_connection.BlockingChannel.\
        basic_publish.assert_called_once()

    args = pika.adapters.blocking_connection.BlockingChannel.\
        basic_publish.call_args[1]

    json_message = {
        'command': 'step',
        'pointer_id': ptr.id,
        'actor': {
            'ref': 'mid-node',
            'user': {
                'identifier': 'juan_manager',
                'human_name': 'Juanote',
            },
            'forms': [
                {
                    'ref': 'mid-form',
                    'form': [
                        {
                            "name": "data",
                            "type": "text",
                            "value": "yes",
                            "required": True,
                            'default': None,
                            'label': 'data',
                        }
                    ],
                    'data': {
                        'data': 'yes',
                    },
                },
            ],
        },
    }

    assert args['exchange'] == ''
    assert args['routing_key'] == config['RABBIT_QUEUE']
    assert json.loads(args['body']) == json_message

    # makes a useful call for the handler
    handler = Handler(config)

    execution, pointer, xmliter, current_node, *rest = \
        handler.recover_step(json_message)

    assert execution.id == exc.id
    assert pointer.id == ptr.id


def test_start_process_simple_requires(client, mongo, config):
    juan = make_user('juan', 'Juan')

    res = client.post('/v1/execution', headers={**{
        'Content-Type': 'application/json',
    }, **make_auth(juan)}, data='{}')

    assert res.status_code == 400
    assert json.loads(res.data) == {
        'errors': [
            {
                'detail': 'process_name is required',
                'where': 'request.body.process_name',
                'code': 'validation.required',
            },
        ],
    }

    # we need an existing process to start
    res = client.post('/v1/execution', headers={**{
        'Content-Type': 'application/json',
    }, **make_auth(juan)}, data=json.dumps({
        'process_name': 'foo',
    }))

    assert res.status_code == 404
    assert json.loads(res.data) == {
        'errors': [
            {
                'detail': 'foo process does not exist',
                'where': 'request.body.process_name',
            },
        ],
    }

    # no registry should be created yet
    assert mongo[config["MONGO_HISTORY_COLLECTION"]].count() == 0
    assert Activity.count() == 0
    assert Questionaire.count() == 0


def test_start_process_simple(client, mocker, config, mongo):
    mocker.patch(
        'pika.adapters.blocking_connection.'
        'BlockingChannel.basic_publish'
    )

    juan = make_user('juan', 'Juan')

    res = client.post('/v1/execution', headers={**{
        'Content-Type': 'application/json',
    }, **make_auth(juan)}, data=json.dumps({
        'process_name': 'simple',
        'form_array': [{
            'ref': 'start-form',
            'data': {
                'data': 'yes',
            },
        }],
    }))

    assert res.status_code == 201

    exc = Execution.get_all()[0]

    assert exc.process_name == 'simple.2018-02-19.xml'

    ptr = exc.proxy.pointers.get()[0]

    assert ptr.node_id == 'start-node'

    pika.adapters.blocking_connection.BlockingChannel.\
        basic_publish.assert_called_once()

    args = pika.adapters.blocking_connection.\
        BlockingChannel.basic_publish.call_args[1]

    json_message = {
        'command': 'step',
        'process': exc.process_name,
        'pointer_id': ptr.id,
    }

    assert args['exchange'] == ''
    assert args['routing_key'] == config['RABBIT_QUEUE']
    assert json.loads(args['body']) == json_message

    handler = Handler(config)

    execution, pointer, xmliter, current_node, *rest = \
        handler.recover_step(json_message)

    assert execution.id == exc.id
    assert pointer.id == ptr.id

    # mongo has a registry
    reg = next(mongo[config["MONGO_HISTORY_COLLECTION"]].find())

    assert (reg['started_at'] - datetime.now()).total_seconds() < 2
    assert (reg['finished_at'] - datetime.now()).total_seconds() < 2
    assert reg['execution']['id'] == exc.id
    assert reg['node']['id'] == ptr.node_id
    assert reg['state'] == {
        'forms': [{
            'ref': 'start-form',
            'data': {
                'data': 'yes',
            },
        }],
        'actors': [{
            'ref': 'start-node',
            'user_id': juan.id,
        }],
    }

    reg2 = next(mongo[config["MONGO_EXECUTION_COLLECTION"]].find())

    assert reg2['id'] == exc.id
    assert reg2['status'] == 'ongoing'


def test_simple_requirements(client):
    # first requirement is to have authentication
    res = client.post('/v1/execution', headers={
        'Content-Type': 'application/json',
    }, data=json.dumps({
        'process_name': 'simple',
    }))

    assert res.status_code == 401
    assert 'WWW-Authenticate' in res.headers
    assert res.headers['WWW-Authenticate'] == \
        'Basic realm="User Visible Realm"'
    assert json.loads(res.data) == {
        'errors': [{
            'detail': 'You must provide basic authorization headers',
            'where': 'request.authorization',
        }],
    }

    assert Execution.count() == 0
    assert Activity.count() == 0

    # next, validate the form data
    user = make_user('juan', 'Juan')

    res = client.post('/v1/execution', headers={**{
        'Content-Type': 'application/json',
    }, **make_auth(user)}, data=json.dumps({
        'process_name': 'simple',
    }))

    assert res.status_code == 400
    assert json.loads(res.data) == {
        'errors': [{
            'detail': "form count lower than expected for ref start-form",
            'where': 'request.body.form_array',
        }],
    }

    assert Execution.count() == 0
    assert Activity.count() == 0


def test_simple_start(client, mocker, mongo, config):
    user = make_user('juan', 'Juan')

    assert Execution.count() == 0
    assert Activity.count() == 0

    res = client.post('/v1/execution', headers={**{
        'Content-Type': 'application/json',
    }, **make_auth(user)}, data=json.dumps({
        'process_name': 'simple',
        'form_array': [
            {
                'ref': 'start-form',
                'data': {
                    'data': 'yes',
                },
            },
        ],
    }))

    assert res.status_code == 201

    exc = Execution.get_all()[0]

    assert json.loads(res.data) == {
        'data': exc.to_json(),
    }
    # user is attached
    actors = exc.proxy.actors.get()

    assert len(actors) == 1

    activity = actors[0]

    assert activity.ref == 'start-node'
    assert activity.proxy.user.get() == user

    # form is attached
    forms = exc.proxy.forms.get()

    assert len(forms) == 1

    form = forms[0]

    assert form.ref == 'start-form'
    assert form.data == {
        'data': 'yes',
    }

    # mongo has a registry
    reg = next(mongo[config["MONGO_HISTORY_COLLECTION"]].find())

    assert reg['state'] == {
        'forms': [{
            'ref': 'start-form',
            'data': {
                'data': 'yes',
            },
        }],
        'actors': [
            {
                'ref': 'start-node',
                'user_id': user.id,
            }
        ],
    }


def test_start_with_correct_form_order(client, mocker, mongo, config):
    user = make_user('juan', 'Juan')

    res = client.post('/v1/execution', headers={**{
        'Content-Type': 'application/json',
    }, **make_auth(user)}, data=json.dumps({
        'process_name': 'form-multiple',
        'form_array': [
            {
                'ref': 'single-form',
                'data': {
                    'name': 'og',
                },
            },
            {
                'ref': 'multiple-form',
                'data': {
                    'phone': '3312345678'
                },
            },
            {
                'ref': 'multiple-form',
                'data': {
                    'phone': '3312345678'
                },
            },
            {
                'ref': 'multiple-form',
                'data': {
                    'phone': '3312345678'
                },
            },
        ],
    }))

    assert res.status_code == 201


def test_start_with_incorrect_form_order(client, mocker, mongo, config):
    user = make_user('juan', 'Juan')

    res = client.post('/v1/execution', headers={**{
        'Content-Type': 'application/json',
    }, **make_auth(user)}, data=json.dumps({
        'process_name': 'form-multiple',
        'form_array': [
            {
                'ref': 'multiple-form',
                'data': {
                    'phone': '3312345678'
                },
            },
            {
                'ref': 'multiple-form',
                'data': {
                    'phone': '3312345678'
                },
            },
            {
                'ref': 'multiple-form',
                'data': {
                    'phone': '3312345678'
                },
            },
            {
                'ref': 'single-form',
                'data': {
                    'name': 'og',
                },
            },
        ],
    }))

    assert res.status_code == 400


def test_list_processes(client):
    res = client.get('/v1/process')

    body = json.loads(res.data)
    exit_req = list(filter(
        lambda xml: xml['id'] == 'simple', body['data']
    ))[0]

    assert res.status_code == 200
    assert exit_req == {
        'id': 'simple',
        'version': '2018-02-19',
        'author': 'categulario',
        'date': '2018-02-19',
        'name': 'Simplest process ever',
        'description': 'A simple process that does nothing',
        'versions': ['2018-02-19'],
        'form_array': [
            {
                'ref': 'start-form',
                'inputs': [
                    {
                        'type': 'text',
                        'name': 'data',
                        'required': True,
                        'label': 'Info',
                    },
                ],
            },
        ],
    }


def test_list_processes_multiple(client):
    res = client.get('/v1/process')

    body = json.loads(res.data)
    exit_req = list(filter(
        lambda xml: xml['id'] == 'form-multiple', body['data']
    ))[0]

    assert res.status_code == 200
    assert exit_req == {
        'id': 'form-multiple',
        'version': '2018-04-08',
        'author': 'categulario',
        'date': '2018-04-08',
        'name': 'Con un formulario múltiple',
        'description':
            'Este proceso tiene un formulario que puede enviar muchas copias',
        'versions': ['2018-04-08'],
        'form_array': [
            {
                'ref': 'single-form',
                'inputs': [
                    {
                        'type': 'text',
                        'name': 'name',
                        'required': True,
                    },
                ],
            },
            {
                'ref': 'multiple-form',
                'multiple': '1-10',
                'inputs': [
                    {
                        'type': 'text',
                        'name': 'phone',
                        'required': True,
                    },
                ],
            },
        ],
    }


def test_read_process(client):

    res = client.get('/v1/process/oldest?version=2018-02-14')
    data = json.loads(res.data)
    assert res.status_code == 200
    assert data['data']['name'] == 'Oldest process'
    assert data['data']['version'] == '2018-02-14'

    res = client.get('/v1/process/oldest')
    data = json.loads(res.data)
    assert res.status_code == 200
    assert data['data']['name'] == 'Oldest process v2'
    assert data['data']['version'] == '2018-02-17'

    res = client.get('/v1/process/prueba')
    data = json.loads(res.data)
    assert res.status_code == 404
    assert data['errors'][0]['detail'] == 'prueba process does not exist'


def test_list_activities_requires(client):
    res = client.get('/v1/activity')
    assert res.status_code == 401


def test_list_activities(client):
    '''Given 4 activities, two for the current user and two for
    another, list only the two belonging to him or her'''
    juan = make_user('juan', 'Juan')
    other = make_user('other', 'Otero')

    exc = Execution(
        process_name='simple.2018-02-19.xml',
    ).save()

    act = make_activity('requester', juan, exc)
    act2 = make_activity('some', other, exc)

    res = client.get('/v1/activity', headers=make_auth(juan))

    assert res.status_code == 200
    assert json.loads(res.data) == {
        'data': [
            act.to_json(embed=['execution']),
        ],
    }


def test_activity_requires(client):
    # validate user authentication wrong
    res = client.get('/v1/activity/1')
    assert res.status_code == 401


def test_activity_wrong_activity(client):
    # validate user authentication correct but bad activity
    juan = make_user('juan', 'Juan')
    other = make_user('other', 'Otero')

    exc = Execution(
        process_name='simple.2018-02-19.xml',
    ).save()

    act = make_activity('requester', juan, exc)
    act2 = make_activity('some', other, exc)

    res = client.get(
        '/v1/activity/{}'.format(act2.id),
        headers=make_auth(juan)
    )

    assert res.status_code == 403


def test_activity(client):
    # validate user authentication correct with correct activity
    juan = make_user('juan', 'Juan')

    act = Activity(ref='requester').save()
    act.proxy.user.set(juan)

    res2 = client.get(
        '/v1/activity/{}'.format(act.id),
        headers=make_auth(juan)
    )

    assert res2.status_code == 200
    assert json.loads(res2.data) == {
        'data': act.to_json(embed=['execution']),
    }


def test_logs_activity(mongo, client, config):
    mongo[config["MONGO_HISTORY_COLLECTION"]].insert_one({
        'started_at': datetime(2018, 4, 1, 21, 45),
        'finished_at': None,
        'execution': {
            'id': EXECUTION_ID,
        },
        'node': {
            'id': 'mid-node',
        },
    })

    mongo[config["MONGO_HISTORY_COLLECTION"]].insert_one({
        'started_at': datetime(2018, 4, 1, 21, 50),
        'finished_at': None,
        'execution': {
            'id': EXECUTION_ID,
        },
        'node': {
            'id': '4g9lOdPKmRUf2',
        },
    })

    res = client.get('/v1/log/{}?node_id=mid-node'.format(EXECUTION_ID))

    ans = json.loads(res.data)

    assert res.status_code == 200
    assert ans == {
        "data": [{
            'started_at': '2018-04-01T21:45:00+00:00',
            'finished_at': None,
            'execution': {
                'id': EXECUTION_ID,
            },
            'node': {
                'id': 'mid-node',
            },
        }],
    }


def test_task_list_requires_auth(client):
    res = client.get('/v1/task')

    assert res.status_code == 401
    assert json.loads(res.data) == {
        'errors': [{
            'detail': 'You must provide basic authorization headers',
            'where': 'request.authorization',
        }],
    }


def test_task_list(client):
    juan = make_user('user', 'User')

    pointer = make_pointer('simple.2018-02-19.xml', 'mid-node')
    juan.proxy.tasks.set([pointer])

    res = client.get('/v1/task', headers=make_auth(juan))

    assert res.status_code == 200
    assert json.loads(res.data) == {
        'data': [pointer.to_json(embed=['execution'])],
    }


def test_task_read_requires_auth(client):
    res = client.get('/v1/task/foo')

    assert res.status_code == 401


def test_task_read_requires_real_pointer(client):
    juan = make_user('juan', 'Juan')

    res = client.get('/v1/task/foo', headers=make_auth(juan))

    assert res.status_code == 404


def test_task_read_requires_assigned_task(client):
    ptr = make_pointer('simple.2018-02-19.xml', 'mid-node')
    juan = make_user('juan', 'Juan')

    res = client.get('/v1/task/{}'.format(ptr.id), headers=make_auth(juan))

    assert res.status_code == 403


def test_task_read(client):
    ptr = make_pointer('simple.2018-02-19.xml', 'mid-node')
    juan = make_user('juan', 'Juan')
    juan.proxy.tasks.set([ptr])
    execution = ptr.proxy.execution.get()

    res = client.get('/v1/task/{}'.format(ptr.id), headers=make_auth(juan))

    assert res.status_code == 200
    assert json.loads(res.data) == {
        'data': {
            '_type': 'pointer',
            'id': ptr.id,
            'node_id': ptr.node_id,
            'name': None,
            'description': None,
            'execution': {
                '_type': 'execution',
                'id': execution.id,
                'process_name': execution.process_name,
                'name': None,
                'description': None,
            },
            'form_array': [
                {
                    'ref': 'mid-form',
                    'inputs': [
                        {
                            'name': 'data',
                            'required': True,
                            'type': 'text',
                        },
                    ],
                },
            ],
        },
    }


def test_execution_has_node_info(client):
    juan = make_user('juan', 'Juan')

    res = client.post('/v1/execution', headers={**{
        'Content-Type': 'application/json',
    }, **make_auth(juan)}, data=json.dumps({
        'process_name': 'simple',
        'form_array': [
            {
                'ref': 'start-form',
                'data': {
                    'data': 'yes',
                },
            },
        ],
    }))

    assert res.status_code == 201

    exe = Execution.get_all()[0]
    ptr = Pointer.get_all()[0]

    assert exe.name == 'Simplest process ever'
    assert exe.description == 'A simple process that does nothing'

    assert ptr.name == 'Primer paso'
    assert ptr.description == 'Resolver una tarea'


def test_log_has_node_info(client):
    juan = make_user('juan', 'Juan')

    res = client.post('/v1/execution', headers={**{
        'Content-Type': 'application/json',
    }, **make_auth(juan)}, data=json.dumps({
        'process_name': 'simple',
        'form_array': [
            {
                'ref': 'start-form',
                'data': {
                    'data': 'yes',
                },
            },
        ],
    }))

    assert res.status_code == 201

    body = json.loads(res.data)
    execution_id = body['data']['id']

    res = client.get('/v1/log/{}'.format(execution_id))
    body = json.loads(res.data)
    data = body['data'][0]

    assert data['node']['id'] == 'start-node'
    assert data['node']['name'] == 'Primer paso'
    assert data['node']['description'] == 'Resolver una tarea'

    assert data['execution']['id'] == execution_id
    assert data['execution']['name'] == 'Simplest process ever'
    assert data['execution']['description'] == \
        'A simple process that does nothing'


def test_log_has_form_input_data(client):
    juan = make_user('juan', 'Juan')

    res = client.post('/v1/execution', headers={**{
        'Content-Type': 'application/json',
    }, **make_auth(juan)}, data=json.dumps({
        'process_name': 'simple',
        'form_array': [
            {
                'ref': 'start-form',
                'data': {
                    'data': 'yes',
                },
            },
        ],
    }))

    assert res.status_code == 201

    body = json.loads(res.data)
    execution_id = body['data']['id']

    res = client.get('/v1/log/{}'.format(execution_id))
    body = json.loads(res.data)
    data = body['data'][0]

    assert data['actors'][0]['forms'][0]['form'] == [
        {
            "label": "Info",
            "name": "data",
            "type": "text",
            "value": "yes",
            "required": True,
            'default': None,
        },
    ]


def test_delete_process(config, client, mongo, mocker):
    mocker.patch(
        'pika.adapters.blocking_connection.'
        'BlockingChannel.basic_publish'
    )

    p_0 = make_pointer('simple.2018-02-19.xml', 'mid-node')
    execution = p_0.proxy.execution.get()

    juan = make_user('juan', 'Juan')

    res = client.delete(
        '/v1/execution/{}'.format(execution.id),
        headers=make_auth(juan)
    )

    assert res.status_code == 202

    pika.adapters.blocking_connection.BlockingChannel.\
        basic_publish.assert_called_once()

    args = pika.adapters.blocking_connection.BlockingChannel.\
        basic_publish.call_args[1]

    assert args['exchange'] == ''
    assert args['routing_key'] == config['RABBIT_QUEUE']
    assert json.loads(args['body']) == {
        'execution_id': execution.id,
        'command': 'cancel',
    }


def test_status_notfound(client):
    res = client.get('/v1/execution/doo')

    assert res.status_code == 404


def test_status(config, client, mongo):
    ptr = make_pointer('simple.2018-02-19.xml', 'mid-node')
    execution = ptr.proxy.execution.get()

    mongo[config['MONGO_EXECUTION_COLLECTION']].insert_one({
        'id': execution.id,
    })

    res = client.get('/v1/execution/{}'.format(execution.id))

    assert res.status_code == 200
    assert json.loads(res.data) == {
        'data': {
            'id': execution.id,
        },
    }


def test_execution_list(client, mongo, config):
    mongo[config["MONGO_EXECUTION_COLLECTION"]].insert_one({
        'status': 'ongoing',
    })

    res = client.get('/v1/execution')
    data = json.loads(res.data)

    assert res.status_code == 200
    assert data == {
        'data': [{
            'status': 'ongoing',
        }],
    }


def test_start_process_error_405(client, mongo, config):
    juan = make_user('juan', 'Juan')

    res = client.put('/v1/execution', headers={**{
        'Content-Type': 'application/json',
    }, **make_auth(juan)}, data='{}')

    data = json.loads(res.data)
    assert res.status_code == 405
    assert data['errors'][0]['detail'] == \
        "The method is not allowed for the requested URL."


def test_node_statistics(client, mongo, config):
    def make_node_reg(process_id,  node_id, started_at, finished_at):
        return {
            'started_at': started_at,
            'finished_at': finished_at,
            'execution': {
                'id': EXECUTION_ID,
            },
            'node': {
                'id': node_id,
            },
            'process_id': process_id
        }

    mongo[config["MONGO_HISTORY_COLLECTION"]].insert_many([
        make_node_reg(
            'simple.2018-02-19', 'test1',
            make_date(),
            make_date(2018, 5, 10, 4, 5, 6)
        ),
        make_node_reg(
            'simple.2018-02-19', 'test2',
            make_date(),
            make_date(2018, 5, 10, 6, 3, 3)
        ),
        make_node_reg(
            'simple.2018-02-19', 'test1',
            make_date(),
            make_date(2018, 5, 10, 8, 2, 9)
            ),
        make_node_reg(
            'simple.2018-02-19', 'test2',
            make_date(),
            make_date(2018, 5, 10, 3, 4, 5)
        ),
        make_node_reg(
            'simple.2018-02-19',
            'test2',
            make_date(),
            None
        ),
    ])

    res = client.get('/v1/process/{}/statistics'.format(
        'simple.2018-02-19'
    ))

    assert res.status_code == 200
    assert json.loads(res.data) == {
        'data': [
            {
                'average': 540217.5,
                'max': 547329.0,
                'min': 533106.0,
                'node': 'test1',
                'process_id': 'simple.2018-02-19'
            },
            {
                'average': 534814.0,
                'max': 540183.0,
                'min': 529445.0,
                'node': 'test2',
                'process_id': 'simple.2018-02-19'
            },
        ],
    }


def test_process_statistics(client, mongo, config):
    def make_exec_reg(process_id, started_at, finished_at):
        return {
            'started_at': started_at,
            'finished_at': finished_at,
            'status': 'finished',
            'process': {
                'id': process_id,
                'version': 'v1',
            },
        }

    mongo[config["MONGO_EXECUTION_COLLECTION"]].insert_many([
        make_exec_reg('p1', make_date(), make_date(2018, 5, 10, 4, 5, 6)),
        make_exec_reg('p2', make_date(), make_date(2018, 5, 10, 10, 34, 32)),
        make_exec_reg('p1', make_date(), make_date(2018, 5, 11, 22, 41, 10)),
        make_exec_reg('p2', make_date(), make_date(2018, 6, 23, 8, 15, 1)),
    ])

    res = client.get('/v1/process/statistics')

    assert res.status_code == 200
    assert json.loads(res.data) == {
        'data': [
            {
                'average': 609788.0,
                'max': 686470.0,
                'min': 533106.0,
                'process': 'p1',
            },
            {
                'average': 2453086.5,
                'max': 4349701.0,
                'min': 556472.0,
                'process': 'p2',
            },

        ],
    }


<<<<<<< HEAD
def test_pagination_execution_log(client, mongo, config):
=======
# def test_node_statistics_pagination(client, mongo, config):
#     def make_node_reg(node_id, started_at, finished_at):
#         return {
#             'started_at': started_at,
#             'finished_at': finished_at,
#             'execution': {
#                 'id': EXECUTION_ID,
#             },
#             'node': {
#                 'id': node_id,
#             },
#         }

#     mongo[config["MONGO_HISTORY_COLLECTION"]].insert_many([
#         make_node_reg('test1', make_date(), make_date(2018, 5, 10, 4, 5, 6)),
#         make_node_reg('test2', make_date(), make_date(2018, 5, 10, 6, 3, 3)),
#         make_node_reg('test1', make_date(), make_date(2018, 5, 10, 8, 2, 9)),
#         make_node_reg('test2', make_date(), make_date(2018, 5, 10, 3, 4, 5)),
#         make_node_reg('test2', make_date(), None),
#     ])

#     res = client.get('/v1/process/{}/statistics?offset=1&limit=2'.format(
#         EXECUTION_ID
#     ))

#     assert res.status_code == 200
#     assert len(json.loads(res.data)['data']) == 2


def test_process_statistics_pagination(client, mongo, config):
>>>>>>> 3086a326
    def make_exec_reg(process_id, started_at, finished_at):
        return {
            'started_at': started_at,
            'finished_at': finished_at,
            'status': 'finished',
            'process': {
                'id': process_id,
                'version': 'v1',
            },
        }

    mongo[config["MONGO_EXECUTION_COLLECTION"]].insert_many([
        make_exec_reg('p1', make_date(), make_date(2018, 5, 10, 4, 5, 6)),
        make_exec_reg('p2', make_date(), make_date(2018, 5, 10, 10, 34, 32)),
<<<<<<< HEAD
        make_exec_reg('p3', make_date(), make_date(2018, 5, 11, 22, 41, 10)),
        make_exec_reg('p4', make_date(), make_date(2018, 6, 23, 8, 15, 1)),
        make_exec_reg('p5', make_date(), make_date(2018, 6, 11, 4, 5, 6)),
        make_exec_reg('p6', make_date(), make_date(2018, 6, 12, 5, 6, 32)),
        make_exec_reg('p7', make_date(), make_date(2018, 6, 13, 6, 7, 10)),
        make_exec_reg('p8', make_date(), make_date(2018, 6, 14, 7, 8, 1)),
    ])

    res = client.get('/v1/execution?offset=2&limit=2')
=======
        make_exec_reg('p1', make_date(), make_date(2018, 5, 11, 22, 41, 10)),
        make_exec_reg('p2', make_date(), make_date(2018, 6, 23, 8, 15, 1)),
    ])

    res = client.get('/v1/process/statistics?offset=1&limit=asdasd')
>>>>>>> 3086a326

    assert res.status_code == 200
    assert json.loads(res.data)['data'][0]["process"]["id"] == 'p3'
    assert json.loads(res.data)['data'][1]["process"]["id"] == 'p4'
    assert len(json.loads(res.data)['data']) == 2


<<<<<<< HEAD
def test_pagination_v1_log(client, mongo, config):

    def make_node_reg(process_id, node_id, started_at, finished_at):
=======
def test_pagination_execution_log(client, mongo, config):
    def make_exec_reg(process_id, started_at, finished_at):
>>>>>>> 3086a326
        return {
            'started_at': started_at,
            'finished_at': finished_at,
            'execution': {
                'id': EXECUTION_ID,
            },
            'node': {
                'id': node_id,
            },
            'process_id': process_id
        }

<<<<<<< HEAD
    mongo[config["MONGO_HISTORY_COLLECTION"]].insert_many([
        make_node_reg(
            'simple.2018-02-19', 'mid-node',
            make_date(),
            make_date(2018, 5, 20, 5, 5, 5)
        ),
        make_node_reg(
            'simple.2018-02-19', 'mid-node',
            make_date(),
            make_date(2018, 5, 21, 6, 6, 6)
            ),
        make_node_reg(
            'simple.2018-02-19', 'mid-node',
            make_date(),
            make_date(2018, 5, 22, 7, 7, 7)
        ),
        make_node_reg(
            'simple.2018-02-19',
            'mid-node',
            make_date(),
            make_date(2018, 5, 23, 8, 8, 8)
        ),
        make_node_reg(
            'simple.2018-02-19',
            'mid-node',
            make_date(),
            make_date(2018, 5, 24, 9, 9, 9)
        ),
    ])

=======
    mongo[config["MONGO_EXECUTION_COLLECTION"]].insert_many([
        make_exec_reg('p1', make_date(), make_date(2018, 5, 10, 4, 5, 6)),
        make_exec_reg('p2', make_date(), make_date(2018, 5, 10, 10, 34, 32)),
        make_exec_reg('p3', make_date(), make_date(2018, 5, 11, 22, 41, 10)),
        make_exec_reg('p4', make_date(), make_date(2018, 6, 23, 8, 15, 1)),
        make_exec_reg('p5', make_date(), make_date(2018, 6, 11, 4, 5, 6)),
        make_exec_reg('p6', make_date(), make_date(2018, 6, 12, 5, 6, 32)),
        make_exec_reg('p7', make_date(), make_date(2018, 6, 13, 6, 7, 10)),
        make_exec_reg('p8', make_date(), make_date(2018, 6, 14, 7, 8, 1)),
    ])

    res = client.get('/v1/execution?offset=2&limit=2')

    assert res.status_code == 200
    assert json.loads(res.data)['data'][0]["process"]["id"] == 'p3'
    assert json.loads(res.data)['data'][1]["process"]["id"] == 'p4'
    assert len(json.loads(res.data)['data']) == 2


def test_pagination_v1_log(client, mongo, config):

    def make_node_reg(process_id, node_id, started_at, finished_at):
        return {
            'started_at': started_at,
            'finished_at': finished_at,
            'execution': {
                'id': EXECUTION_ID,
            },
            'node': {
                'id': node_id,
            },
            'process_id': process_id
        }

    mongo[config["MONGO_HISTORY_COLLECTION"]].insert_many([
        make_node_reg(
            'simple.2018-02-19', 'mid-node',
            make_date(),
            make_date(2018, 5, 20, 5, 5, 5)
        ),
        make_node_reg(
            'simple.2018-02-19', 'mid-node',
            make_date(),
            make_date(2018, 5, 21, 6, 6, 6)
            ),
        make_node_reg(
            'simple.2018-02-19', 'mid-node',
            make_date(),
            make_date(2018, 5, 22, 7, 7, 7)
        ),
        make_node_reg(
            'simple.2018-02-19',
            'mid-node',
            make_date(),
            make_date(2018, 5, 23, 8, 8, 8)
        ),
        make_node_reg(
            'simple.2018-02-19',
            'mid-node',
            make_date(),
            make_date(2018, 5, 24, 9, 9, 9)
        ),
    ])

>>>>>>> 3086a326
    res = client.get(
        '/v1/log/{}?node_id=mid-node&offset=2&limit=2'.format(EXECUTION_ID)
    )
    assert json.loads(res.data)['data'][0]["finished_at"] == \
        '2018-05-22T07:07:07+00:00'
    assert json.loads(res.data)['data'][1]["finished_at"] == \
        '2018-05-23T08:08:08+00:00'
    assert len(json.loads(res.data)['data']) == 2<|MERGE_RESOLUTION|>--- conflicted
+++ resolved
@@ -1182,40 +1182,7 @@
     }
 
 
-<<<<<<< HEAD
 def test_pagination_execution_log(client, mongo, config):
-=======
-# def test_node_statistics_pagination(client, mongo, config):
-#     def make_node_reg(node_id, started_at, finished_at):
-#         return {
-#             'started_at': started_at,
-#             'finished_at': finished_at,
-#             'execution': {
-#                 'id': EXECUTION_ID,
-#             },
-#             'node': {
-#                 'id': node_id,
-#             },
-#         }
-
-#     mongo[config["MONGO_HISTORY_COLLECTION"]].insert_many([
-#         make_node_reg('test1', make_date(), make_date(2018, 5, 10, 4, 5, 6)),
-#         make_node_reg('test2', make_date(), make_date(2018, 5, 10, 6, 3, 3)),
-#         make_node_reg('test1', make_date(), make_date(2018, 5, 10, 8, 2, 9)),
-#         make_node_reg('test2', make_date(), make_date(2018, 5, 10, 3, 4, 5)),
-#         make_node_reg('test2', make_date(), None),
-#     ])
-
-#     res = client.get('/v1/process/{}/statistics?offset=1&limit=2'.format(
-#         EXECUTION_ID
-#     ))
-
-#     assert res.status_code == 200
-#     assert len(json.loads(res.data)['data']) == 2
-
-
-def test_process_statistics_pagination(client, mongo, config):
->>>>>>> 3086a326
     def make_exec_reg(process_id, started_at, finished_at):
         return {
             'started_at': started_at,
@@ -1230,7 +1197,6 @@
     mongo[config["MONGO_EXECUTION_COLLECTION"]].insert_many([
         make_exec_reg('p1', make_date(), make_date(2018, 5, 10, 4, 5, 6)),
         make_exec_reg('p2', make_date(), make_date(2018, 5, 10, 10, 34, 32)),
-<<<<<<< HEAD
         make_exec_reg('p3', make_date(), make_date(2018, 5, 11, 22, 41, 10)),
         make_exec_reg('p4', make_date(), make_date(2018, 6, 23, 8, 15, 1)),
         make_exec_reg('p5', make_date(), make_date(2018, 6, 11, 4, 5, 6)),
@@ -1239,29 +1205,16 @@
         make_exec_reg('p8', make_date(), make_date(2018, 6, 14, 7, 8, 1)),
     ])
 
-    res = client.get('/v1/execution?offset=2&limit=2')
-=======
-        make_exec_reg('p1', make_date(), make_date(2018, 5, 11, 22, 41, 10)),
-        make_exec_reg('p2', make_date(), make_date(2018, 6, 23, 8, 15, 1)),
-    ])
-
-    res = client.get('/v1/process/statistics?offset=1&limit=asdasd')
->>>>>>> 3086a326
-
+    res = client.get('/v1/process/statistics?offset=2&limit=2')
     assert res.status_code == 200
-    assert json.loads(res.data)['data'][0]["process"]["id"] == 'p3'
-    assert json.loads(res.data)['data'][1]["process"]["id"] == 'p4'
+    assert json.loads(res.data)['data'][0]["process"] == 'p3'
+    assert json.loads(res.data)['data'][1]["process"] == 'p4'
     assert len(json.loads(res.data)['data']) == 2
 
 
-<<<<<<< HEAD
 def test_pagination_v1_log(client, mongo, config):
 
     def make_node_reg(process_id, node_id, started_at, finished_at):
-=======
-def test_pagination_execution_log(client, mongo, config):
-    def make_exec_reg(process_id, started_at, finished_at):
->>>>>>> 3086a326
         return {
             'started_at': started_at,
             'finished_at': finished_at,
@@ -1274,7 +1227,6 @@
             'process_id': process_id
         }
 
-<<<<<<< HEAD
     mongo[config["MONGO_HISTORY_COLLECTION"]].insert_many([
         make_node_reg(
             'simple.2018-02-19', 'mid-node',
@@ -1305,72 +1257,6 @@
         ),
     ])
 
-=======
-    mongo[config["MONGO_EXECUTION_COLLECTION"]].insert_many([
-        make_exec_reg('p1', make_date(), make_date(2018, 5, 10, 4, 5, 6)),
-        make_exec_reg('p2', make_date(), make_date(2018, 5, 10, 10, 34, 32)),
-        make_exec_reg('p3', make_date(), make_date(2018, 5, 11, 22, 41, 10)),
-        make_exec_reg('p4', make_date(), make_date(2018, 6, 23, 8, 15, 1)),
-        make_exec_reg('p5', make_date(), make_date(2018, 6, 11, 4, 5, 6)),
-        make_exec_reg('p6', make_date(), make_date(2018, 6, 12, 5, 6, 32)),
-        make_exec_reg('p7', make_date(), make_date(2018, 6, 13, 6, 7, 10)),
-        make_exec_reg('p8', make_date(), make_date(2018, 6, 14, 7, 8, 1)),
-    ])
-
-    res = client.get('/v1/execution?offset=2&limit=2')
-
-    assert res.status_code == 200
-    assert json.loads(res.data)['data'][0]["process"]["id"] == 'p3'
-    assert json.loads(res.data)['data'][1]["process"]["id"] == 'p4'
-    assert len(json.loads(res.data)['data']) == 2
-
-
-def test_pagination_v1_log(client, mongo, config):
-
-    def make_node_reg(process_id, node_id, started_at, finished_at):
-        return {
-            'started_at': started_at,
-            'finished_at': finished_at,
-            'execution': {
-                'id': EXECUTION_ID,
-            },
-            'node': {
-                'id': node_id,
-            },
-            'process_id': process_id
-        }
-
-    mongo[config["MONGO_HISTORY_COLLECTION"]].insert_many([
-        make_node_reg(
-            'simple.2018-02-19', 'mid-node',
-            make_date(),
-            make_date(2018, 5, 20, 5, 5, 5)
-        ),
-        make_node_reg(
-            'simple.2018-02-19', 'mid-node',
-            make_date(),
-            make_date(2018, 5, 21, 6, 6, 6)
-            ),
-        make_node_reg(
-            'simple.2018-02-19', 'mid-node',
-            make_date(),
-            make_date(2018, 5, 22, 7, 7, 7)
-        ),
-        make_node_reg(
-            'simple.2018-02-19',
-            'mid-node',
-            make_date(),
-            make_date(2018, 5, 23, 8, 8, 8)
-        ),
-        make_node_reg(
-            'simple.2018-02-19',
-            'mid-node',
-            make_date(),
-            make_date(2018, 5, 24, 9, 9, 9)
-        ),
-    ])
-
->>>>>>> 3086a326
     res = client.get(
         '/v1/log/{}?node_id=mid-node&offset=2&limit=2'.format(EXECUTION_ID)
     )
