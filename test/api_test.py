from datetime import datetime
from datetime import timedelta
from flask import json, jsonify, g
import pika
import pytest
from cacahuate.handler import Handler
from cacahuate.models import Pointer, Execution
from random import choice
from string import ascii_letters

<<<<<<< HEAD
from .utils import make_auth, make_pointer, make_user, \
=======
from cacahuate.xml import Xml
from .utils import make_auth, make_activity, make_pointer, make_user, \
>>>>>>> 6506f27f
    make_date, assert_near_date

EXECUTION_ID = '15asbs'


def test_continue_process_asks_for_user(client):
    res = client.post('/v1/pointer')

    assert res.status_code == 401
    assert 'WWW-Authenticate' in res.headers
    assert res.headers['WWW-Authenticate'] == \
        'Basic realm="User Visible Realm"'
    assert json.loads(res.data) == {
        'errors': [{
            'detail': 'You must provide basic authorization headers',
            'where': 'request.authorization',
        }],
    }


def test_continue_process_requires(client):
    user = make_user('juan', 'Juan')

    res = client.post('/v1/pointer', headers={**{
        'Content-Type': 'application/json',
    }, **make_auth(user)}, data=json.dumps({}))

    assert res.status_code == 400
    assert json.loads(res.data) == {
        'errors': [
            {
                'detail': "'execution_id' is required",
                'code': 'validation.required',
                'where': 'request.body.execution_id',
            },
            {
                'detail': "'node_id' is required",
                'code': 'validation.required',
                'where': 'request.body.node_id',
            },
        ],
    }


def test_continue_process_asks_living_objects(client):
    ''' the app must validate that the ids sent are real objects '''
    user = make_user('juan', 'Juan')

    res = client.post('/v1/pointer', headers={**{
        'Content-Type': 'application/json',
    }, **make_auth(user)}, data=json.dumps({
        'execution_id': 'verde',
        'node_id': 'nada',
    }))

    assert res.status_code == 400
    assert json.loads(res.data) == {
        'errors': [
            {
                'detail': 'execution_id is not valid',
                'code': 'validation.invalid',
                'where': 'request.body.execution_id',
            },
        ],
    }


def test_continue_process_requires_valid_node(client):
    user = make_user('juan', 'Juan')
    exc = Execution(
        process_name='simple.2018-02-19.xml',
    ).save()

    res = client.post('/v1/pointer', headers={**{
        'Content-Type': 'application/json',
    }, **make_auth(user)}, data=json.dumps({
        'execution_id': exc.id,
        'node_id': 'notarealnode',
    }))

    assert res.status_code == 400
    assert json.loads(res.data) == {
        'errors': [
            {
                'detail': 'node_id is not a valid node',
                'code': 'validation.invalid_node',
                'where': 'request.body.node_id',
            },
        ],
    }


def test_continue_process_requires_living_pointer(client):
    user = make_user('juan', 'Juan')
    exc = Execution(
        process_name='simple.2018-02-19.xml',
    ).save()

    res = client.post('/v1/pointer', headers={**{
        'Content-Type': 'application/json',
    }, **make_auth(user)}, data=json.dumps({
        'execution_id': exc.id,
        'node_id': 'mid-node',
    }))

    assert res.status_code == 400
    assert json.loads(res.data) == {
        'errors': [
            {
                'detail': 'node_id does not have a live pointer',
                'code': 'validation.no_live_pointer',
                'where': 'request.body.node_id',
            },
        ],
    }


def test_continue_process_requires_user_hierarchy(client):
    ''' a node whose auth has a filter must be completed by a person matching
    the filter '''
    user = make_user('juan', 'Juan')
    ptr = make_pointer('simple.2018-02-19.xml', 'mid-node')

    res = client.post('/v1/pointer', headers={**{
        'Content-Type': 'application/json',
    }, **make_auth(user)}, data=json.dumps({
        'execution_id': ptr.proxy.execution.get().id,
        'node_id': ptr.node_id,
    }))

    assert res.status_code == 403
    assert json.loads(res.data) == {
        'errors': [{
            'detail': 'Provided user does not have this task assigned',
            'where': 'request.authorization',
        }],
    }


def test_continue_process_requires_data(client):
    juan = make_user('juan', 'Juan')

    manager = make_user('juan_manager', 'Juanote')
    ptr = make_pointer('simple.2018-02-19.xml', 'mid-node')
    manager.proxy.tasks.set([ptr])

    res = client.post('/v1/pointer', headers={**{
        'Content-Type': 'application/json',
    }, **make_auth(manager)}, data=json.dumps({
        'execution_id': ptr.proxy.execution.get().id,
        'node_id': ptr.node_id,
    }))

    assert res.status_code == 400
    assert json.loads(res.data) == {
        'errors': [{
            'detail': "form count lower than expected for ref mid-form",
            'where': 'request.body.form_array',
        }],
    }


def test_continue_process(client, mocker, config):
    mocker.patch(
        'pika.adapters.blocking_connection.'
        'BlockingChannel.basic_publish'
    )

    juan = make_user('juan', 'Juan')
    manager = make_user('juan_manager', 'Juanote')
    ptr = make_pointer('simple.2018-02-19.xml', 'mid-node')
    manager.proxy.tasks.set([ptr])
    exc = ptr.proxy.execution.get()

    res = client.post('/v1/pointer', headers={**{
        'Content-Type': 'application/json',
    }, **make_auth(manager)}, data=json.dumps({
        'execution_id': exc.id,
        'node_id': ptr.node_id,
        'form_array': [
            {
                'ref': 'mid-form',
                'data': {
                    'data': 'yes',
                },
            },
        ],
    }))

    assert res.status_code == 202
    assert json.loads(res.data) == {
        'data': 'accepted',
    }

    # rabbit is called
    pika.adapters.blocking_connection.BlockingChannel.\
        basic_publish.assert_called_once()

    args = pika.adapters.blocking_connection.BlockingChannel.\
        basic_publish.call_args[1]

    json_message = {
        'command': 'step',
        'pointer_id': ptr.id,
        'user_identifier': 'juan_manager',
        'input': [{
            '_type': 'form',
            'ref': 'mid-form',
            'inputs': {
                '_type': ':sorted_map',
                'items': {
                    'data': {
                        "name": "data",
                        "type": "text",
                        "value": "yes",
                        'label': 'data',
                        'value_caption': 'yes',
                    },
                },
                'item_order': ['data'],
            },
        }],
    }

    assert args['exchange'] == ''
    assert args['routing_key'] == config['RABBIT_QUEUE']
    body = json.loads(args['body'])
    assert body == json_message

    # makes a useful call for the handler
    handler = Handler(config)

    pointer, user, inputs = handler.recover_step(json_message)

    assert pointer.id == ptr.id


def test_start_process_requirements(client, mongo, config):
    # first requirement is to have authentication
    res = client.post('/v1/execution', headers={
        'Content-Type': 'application/json',
    }, data=json.dumps({
        'process_name': 'simple',
    }))

    assert res.status_code == 401
    assert 'WWW-Authenticate' in res.headers
    assert res.headers['WWW-Authenticate'] == \
        'Basic realm="User Visible Realm"'
    assert json.loads(res.data) == {
        'errors': [{
            'detail': 'You must provide basic authorization headers',
            'where': 'request.authorization',
        }],
    }

    assert Execution.count() == 0

    # next, validate the form data
    user = make_user('juan', 'Juan')

    res = client.post('/v1/execution', headers={**{
        'Content-Type': 'application/json',
    }, **make_auth(user)}, data=json.dumps({
        'process_name': 'simple',
    }))

    assert res.status_code == 400
    assert json.loads(res.data) == {
        'errors': [{
            'detail': "form count lower than expected for ref start-form",
            'where': 'request.body.form_array',
        }],
    }

    assert Execution.count() == 0
    juan = make_user('juan', 'Juan')

    res = client.post('/v1/execution', headers={**{
        'Content-Type': 'application/json',
    }, **make_auth(juan)}, data='{}')

    assert res.status_code == 400
    assert json.loads(res.data) == {
        'errors': [
            {
                'detail': "'process_name' is required",
                'where': 'request.body.process_name',
                'code': 'validation.required',
            },
        ],
    }

    # we need an existing process to start
    res = client.post('/v1/execution', headers={**{
        'Content-Type': 'application/json',
    }, **make_auth(juan)}, data=json.dumps({
        'process_name': 'foo',
    }))

    assert res.status_code == 404
    assert json.loads(res.data) == {
        'errors': [
            {
                'detail': 'foo process does not exist',
                'where': 'request.body.process_name',
            },
        ],
    }

    # no registry should be created yet
    assert mongo[config["MONGO_HISTORY_COLLECTION"]].count() == 0


def test_start_process(client, mocker, config, mongo):
    mocker.patch(
        'pika.adapters.blocking_connection.'
        'BlockingChannel.basic_publish'
    )

    juan = make_user('juan', 'Juan')

    res = client.post('/v1/execution', headers={**{
        'Content-Type': 'application/json',
    }, **make_auth(juan)}, data=json.dumps({
        'process_name': 'simple',
        'form_array': [{
            'ref': 'start-form',
            'data': {
                'data': 'yes',
            },
        }],
    }))

    assert res.status_code == 201

    exc = Execution.get_all()[0]

    assert exc.process_name == 'simple.2018-02-19.xml'

    ptr = exc.proxy.pointers.get()[0]

    assert ptr.node_id == 'start-node'

    pika.adapters.blocking_connection.BlockingChannel.\
        basic_publish.assert_called_once()

    args = pika.adapters.blocking_connection.\
        BlockingChannel.basic_publish.call_args[1]

    json_message = {
        'command': 'step',
        'pointer_id': ptr.id,
        'user_identifier': 'juan',
        'input': [{
            '_type': 'form',
            'ref': 'start-form',
            'inputs': {
                '_type': ':sorted_map',
                'items': {
                    'data': {
                        'label': 'Info',
                        'type': 'text',
                        'value': 'yes',
                        'value_caption': 'yes',
                        'name': 'data',
                    },
                },
                'item_order': ['data'],
            },
        }],
    }

    assert args['exchange'] == ''
    assert args['routing_key'] == config['RABBIT_QUEUE']
    assert json.loads(args['body']) == json_message

    handler = Handler(config)

    pointer, user, input = handler.recover_step(json_message)

    assert pointer.id == ptr.id

    # mongo has a registry
    reg = next(mongo[config["MONGO_HISTORY_COLLECTION"]].find())

    assert_near_date(reg['started_at'])
    assert reg['finished_at'] is None
    assert reg['execution']['id'] == exc.id
    assert reg['node']['id'] == ptr.node_id

    reg = next(mongo[config["MONGO_EXECUTION_COLLECTION"]].find())

    assert_near_date(reg['started_at'])

    del reg['started_at']
    del reg['_id']

    assert reg == {
        '_type': 'execution',
        'id': exc.id,
        'name': exc.name,
        'description': exc.description,
        'status': 'ongoing',
        'finished_at': None,
        'status': 'ongoing',
        'state': {
            '_type': ':sorted_map',
            'items': {
                'start-node': {
                    '_type': 'node',
                    'id': 'start-node',
                    'state': 'unfilled',
                    'comment': '',
                    'actors': {
                        '_type': ':map',
                        'items': {},
                    },
                },
                'mid-node': {
                    '_type': 'node',
                    'id': 'mid-node',
                    'state': 'unfilled',
                    'comment': '',
                    'actors': {
                        '_type': ':map',
                        'items': {},
                    },
                },
                'final-node': {
                    '_type': 'node',
                    'id': 'final-node',
                    'state': 'unfilled',
                    'comment': '',
                    'actors': {
                        '_type': ':map',
                        'items': {},
                    },
                },
            },
            'item_order': [
                'start-node',
                'mid-node',
                'final-node',
            ],
        },
    }


def test_regression_requirements(client):
    user = make_user('juan', 'Juan')
    ptr = make_pointer('validation.2018-05-09.xml', 'approval-node')
    exc = ptr.proxy.execution.get()
    user.proxy.tasks.add(ptr)

    res = client.post('/v1/pointer', headers={**{
        'Content-Type': 'application/json',
    }, **make_auth(user)}, data=json.dumps({
        'execution_id': exc.id,
        'node_id': 'approval-node',
    }))

    assert res.status_code == 400
    assert json.loads(res.data) == {
        'errors': [
            {
                'detail': "'response' is required",
                'code': 'validation.required',
                'where': 'request.body.response',
            },
        ],
    }

    res = client.post('/v1/pointer', headers={**{
        'Content-Type': 'application/json',
    }, **make_auth(user)}, data=json.dumps({
        'execution_id': exc.id,
        'node_id': 'approval-node',
        'response': ''.join(choice(ascii_letters) for c in range(10)),
    }))

    assert res.status_code == 400
    assert json.loads(res.data) == {
        'errors': [
            {
                'detail': "'response' value invalid",
                'code': 'validation.invalid',
                'where': 'request.body.response',
            },
        ],
    }

    res = client.post('/v1/pointer', headers={**{
        'Content-Type': 'application/json',
    }, **make_auth(user)}, data=json.dumps({
        'execution_id': exc.id,
        'node_id': 'approval-node',
        'response': 'reject',
    }))

    assert res.status_code == 400
    assert json.loads(res.data) == {
        'errors': [
            {
                'detail': "'inputs' is required",
                'code': 'validation.required',
                'where': 'request.body.inputs',
            },
        ],
    }

    res = client.post('/v1/pointer', headers={**{
        'Content-Type': 'application/json',
    }, **make_auth(user)}, data=json.dumps({
        'execution_id': exc.id,
        'node_id': 'approval-node',
        'response': 'reject',
        'inputs': 'de',
    }))

    assert res.status_code == 400
    assert json.loads(res.data) == {
        'errors': [
            {
                'detail': "'inputs' must be a list",
                'code': 'validation.required_list',
                'where': 'request.body.inputs',
            },
        ],
    }

    res = client.post('/v1/pointer', headers={**{
        'Content-Type': 'application/json',
    }, **make_auth(user)}, data=json.dumps({
        'execution_id': exc.id,
        'node_id': 'approval-node',
        'response': 'reject',
        'inputs': ['de'],
    }))

    assert res.status_code == 400
    assert json.loads(res.data) == {
        'errors': [
            {
                'detail': "'inputs.0' must be an object",
                'code': 'validation.required_dict',
                'where': 'request.body.inputs.0',
            },
        ],
    }

    res = client.post('/v1/pointer', headers={**{
        'Content-Type': 'application/json',
    }, **make_auth(user)}, data=json.dumps({
        'execution_id': exc.id,
        'node_id': 'approval-node',
        'response': 'reject',
        'inputs': [{
        }],
    }))

    assert res.status_code == 400
    assert json.loads(res.data) == {
        'errors': [
            {
                'detail': "'inputs.0.ref' is required",
                'code': 'validation.required',
                'where': 'request.body.inputs.0.ref',
            },
        ],
    }

    res = client.post('/v1/pointer', headers={**{
        'Content-Type': 'application/json',
    }, **make_auth(user)}, data=json.dumps({
        'execution_id': exc.id,
        'node_id': 'approval-node',
        'response': 'reject',
        'inputs': [{
            'ref': 'de',
        }],
    }))

    assert res.status_code == 400
    assert json.loads(res.data) == {
        'errors': [
            {
                'detail': "'inputs.0.ref' value invalid",
                'code': 'validation.invalid',
                'where': 'request.body.inputs.0.ref',
            },
        ],
    }


def test_regression_approval(client, mocker, config):
    ''' the api for an approval '''
    mocker.patch(
        'pika.adapters.blocking_connection.'
        'BlockingChannel.basic_publish'
    )

    user = make_user('juan', 'Juan')
    ptr = make_pointer('validation.2018-05-09.xml', 'approval-node')
    exc = ptr.proxy.execution.get()
    user.proxy.tasks.add(ptr)

    res = client.post('/v1/pointer', headers={**{
        'Content-Type': 'application/json',
    }, **make_auth(user)}, data=json.dumps({
        'execution_id': exc.id,
        'node_id': 'approval-node',
        'response': 'accept',
        'comment': 'I like the previous work',
    }))

    assert res.status_code == 202

    # rabbit is called
    pika.adapters.blocking_connection.BlockingChannel.\
        basic_publish.assert_called_once()

    args = pika.adapters.blocking_connection.BlockingChannel.basic_publish \
        .call_args[1]

    assert args['exchange'] == ''
    assert args['routing_key'] == config['RABBIT_QUEUE']
    assert json.loads(args['body']) == {
        'command': 'step',
        'pointer_id': ptr.id,
        'user_identifier': 'juan',
        'input': [{
            '_type': 'form',
            'ref': 'approval',
            'inputs': {
                '_type': ':sorted_map',
                'items': {
                    'response': {
                        'value': 'accept',
                    },
                    'comment': {
                        'value': 'I like the previous work',
                    },
                    'inputs': {
                        'value': None,
                    },
                },
                'item_order': ['response', 'comment', 'inputs'],
            },
        }],
    }


def test_regression_reject(client, mocker, config):
    ''' the api for a reject '''
    mocker.patch(
        'pika.adapters.blocking_connection.'
        'BlockingChannel.basic_publish'
    )

    user = make_user('juan', 'Juan')
    ptr = make_pointer('validation.2018-05-09.xml', 'approval-node')
    exc = ptr.proxy.execution.get()
    user.proxy.tasks.add(ptr)

    res = client.post('/v1/pointer', headers={**{
        'Content-Type': 'application/json',
    }, **make_auth(user)}, data=json.dumps({
        'execution_id': exc.id,
        'node_id': ptr.node_id,
        'response': 'reject',
        'comment': 'I dont like it',
        'inputs': [{
            'ref': 'start-node.juan.0:work.task',
        }],
    }))

    assert res.status_code == 202

    # rabbit is called
    pika.adapters.blocking_connection.BlockingChannel.\
        basic_publish.assert_called_once()

    args = pika.adapters.blocking_connection.BlockingChannel.basic_publish \
        .call_args[1]

    assert args['exchange'] == ''
    assert args['routing_key'] == config['RABBIT_QUEUE']
    assert json.loads(args['body']) == {
        'command': 'step',
        'pointer_id': ptr.id,
        'user_identifier': 'juan',
        'input': [{
            '_type': 'form',
            'ref': 'approval',
            'inputs': {
                '_type': ':sorted_map',
                'items': {
                    'response': {
                        'value': 'reject',
                    },
                    'comment': {
                        'value': 'I dont like it',
                    },
                    'inputs': {
                        'value': [{
                            'ref': 'start-node.juan.0:work.task',
                        }],
                    },
                },
                'item_order': ['response', 'comment', 'inputs'],
            },
        }],
    }


@pytest.mark.skip
def test_regression_patch_requirements():
    assert False, 'inputs are present'
    assert False, 'every field is valid'


@pytest.mark.skip
def test_regression_patch():
    ''' patch arbitrary data and cause a regression '''
    juan = make_user('juan', 'Juan')

    res = client.patch('/v1/execution/{}'.format(execution.id), headers={**{
        'Content-Type': 'application/json',
    }, **make_auth(juan)}, data=json.dumps({
        'comment': 'a comment',
        'inputs': [{
            'ref': '',
        }],
    }))

    assert res.status_code == 202

    assert False, 'comment is saved'
    assert False, 'message is queued'


def test_list_processes(client):
    res = client.get('/v1/process')

    body = json.loads(res.data)
    exit_req = list(filter(
        lambda xml: xml['id'] == 'simple', body['data']
    ))[0]

    assert res.status_code == 200
    assert exit_req == {
        'id': 'simple',
        'version': '2018-02-19',
        'author': 'categulario',
        'date': '2018-02-19',
        'name': 'Simplest process ever',
        'description': 'A simple process that does nothing',
        'versions': ['2018-02-19'],
        'form_array': [
            {
                'ref': 'start-form',
                'inputs': [
                    {
                        'type': 'text',
                        'name': 'data',
                        'required': True,
                        'label': 'Info',
                    },
                ],
            },
        ],
    }


def test_list_processes_multiple(client):
    res = client.get('/v1/process')

    body = json.loads(res.data)
    exit_req = list(filter(
        lambda xml: xml['id'] == 'form-multiple', body['data']
    ))[0]

    assert res.status_code == 200
    assert exit_req == {
        'id': 'form-multiple',
        'version': '2018-04-08',
        'author': 'categulario',
        'date': '2018-04-08',
        'name': 'Con un formulario múltiple',
        'description':
            'Este proceso tiene un formulario que puede enviar muchas copias',
        'versions': ['2018-04-08'],
        'form_array': [
            {
                'ref': 'single-form',
                'inputs': [
                    {
                        'type': 'text',
                        'name': 'name',
                        'required': True,
                    },
                ],
            },
            {
                'ref': 'multiple-form',
                'multiple': '1-10',
                'inputs': [
                    {
                        'type': 'text',
                        'name': 'phone',
                        'required': True,
                    },
                ],
            },
        ],
    }


def test_read_process(client):
    res = client.get('/v1/process/oldest?version=2018-02-14')
    data = json.loads(res.data)
    assert res.status_code == 200
    assert data['data']['name'] == 'Oldest process'
    assert data['data']['version'] == '2018-02-14'

    res = client.get('/v1/process/oldest')
    data = json.loads(res.data)
    assert res.status_code == 200
    assert data['data']['name'] == 'Oldest process v2'
    assert data['data']['version'] == '2018-02-17'

    res = client.get('/v1/process/prueba')
    data = json.loads(res.data)
    assert res.status_code == 404
    assert data['errors'][0]['detail'] == 'prueba process does not exist'


def test_list_activities_requires(client):
    res = client.get('/v1/activity')

    assert res.status_code == 401


def test_list_activities(client):
    '''Given 4 activities, two for the current user and two for
    another, list only the two belonging to him or her'''
    juan = make_user('juan', 'Juan')
    other = make_user('other', 'Otero')

    exc = Execution(
        process_name='simple.2018-02-19.xml',
    ).save()

    exc_2 = Execution(
        process_name='simple.2018-02-19.xml',
    ).save()
    exc_2.proxy.actors.add(juan)
    exc_2.save()
    res = client.get('/v1/activity', headers=make_auth(juan))

    assert res.status_code == 200
    assert json.loads(res.data) == {
        'data': [
            exc_2.to_json(include=['*', 'execution']),
        ],
    }


def test_logs_activity(mongo, client, config):
    mongo[config["MONGO_HISTORY_COLLECTION"]].insert_one({
        'started_at': datetime(2018, 4, 1, 21, 45),
        'finished_at': None,
        'execution': {
            'id': EXECUTION_ID,
        },
        'node': {
            'id': 'mid-node',
        },
    })

    mongo[config["MONGO_HISTORY_COLLECTION"]].insert_one({
        'started_at': datetime(2018, 4, 1, 21, 50),
        'finished_at': None,
        'execution': {
            'id': EXECUTION_ID,
        },
        'node': {
            'id': '4g9lOdPKmRUf2',
        },
    })

    res = client.get('/v1/log/{}?node_id=mid-node'.format(EXECUTION_ID))

    ans = json.loads(res.data)

    assert res.status_code == 200
    assert ans == {
        "data": [{
            'started_at': '2018-04-01T21:45:00+00:00',
            'finished_at': None,
            'execution': {
                'id': EXECUTION_ID,
            },
            'node': {
                'id': 'mid-node',
            },
        }],
    }


def test_task_list_requires_auth(client):
    res = client.get('/v1/task')

    assert res.status_code == 401
    assert json.loads(res.data) == {
        'errors': [{
            'detail': 'You must provide basic authorization headers',
            'where': 'request.authorization',
        }],
    }


def test_task_list(client):
    juan = make_user('user', 'User')

    pointer = make_pointer('simple.2018-02-19.xml', 'mid-node')
    juan.proxy.tasks.set([pointer])

    res = client.get('/v1/task', headers=make_auth(juan))

    assert res.status_code == 200
    assert json.loads(res.data) == {
        'data': [pointer.to_json(include=['*', 'execution'])],
    }


def test_task_read_requires(client):
    # auth
    res = client.get('/v1/task/foo')

    assert res.status_code == 401

    # real pointer
    juan = make_user('juan', 'Juan')

    res = client.get('/v1/task/foo', headers=make_auth(juan))

    assert res.status_code == 404

    # assigned task
    ptr = make_pointer('simple.2018-02-19.xml', 'mid-node')
    juan = make_user('juan', 'Juan')

    res = client.get('/v1/task/{}'.format(ptr.id), headers=make_auth(juan))

    assert res.status_code == 403


def test_task_read(client):
    ptr = make_pointer('simple.2018-02-19.xml', 'mid-node')
    juan = make_user('juan', 'Juan')
    juan.proxy.tasks.set([ptr])
    execution = ptr.proxy.execution.get()

    res = client.get('/v1/task/{}'.format(ptr.id), headers=make_auth(juan))

    assert res.status_code == 200
    assert json.loads(res.data) == {
        'data': {
            '_type': 'pointer',
            'id': ptr.id,
            'node_id': ptr.node_id,
            'node_type': 'action',
            'name': None,
            'description': None,
            'execution': {
                '_type': 'execution',
                'id': execution.id,
                'process_name': execution.process_name,
                'name': None,
                'description': None,
            },
            'form_array': [
                {
                    'ref': 'mid-form',
                    'inputs': [
                        {
                            'name': 'data',
                            'required': True,
                            'type': 'text',
                        },
                    ],
                },
            ],
        },
    }


def test_task_validation(client, mongo, config):
    ptr = make_pointer('validation.2018-05-09.xml', 'approval-node')
    juan = make_user('juan', 'Juan')
    juan.proxy.tasks.add(ptr)
    execution = ptr.proxy.execution.get()

    state = Xml.load(config, 'validation').get_state()
    node = state['items']['start-node']

    node['state'] = 'valid'
    node['actors']['items']['juan'] = {
        '_type': 'actor',
        'state': 'valid',
        'user': {
            '_type': 'user',
            'identifier': 'juan',
            'fullname': None,
        },
        'forms': [{
            '_type': 'form',
            'ref': 'work',
            'state': 'valid',
            'inputs': {
                '_type': ':sorted_map',
                'items': {
                    'task': {
                        '_type': 'field',
                        'state': 'valid',
                        'label': 'task',
                        'value': 'Get some milk and eggs',
                    },
                },
                'item_order': ['task'],
            },
        }],
    }

    mongo[config["MONGO_EXECUTION_COLLECTION"]].insert_one({
        '_type': 'execution',
        'id': execution.id,
        'state': state,
    })

    res = client.get('/v1/task/{}'.format(ptr.id), headers=make_auth(juan))
    body = json.loads(res.data)['data']

    assert res.status_code == 200
    assert body == {
        '_type': 'pointer',
        'description': None,
        'execution': {
            '_type': 'execution',
            'description': None,
            'id': execution.id,
            'name': None,
            'process_name': execution.process_name,
        },
        'fields': [
            {
                '_type': 'field',
                'ref': 'start-node.juan.0:work.task',
                'label': 'task',
                'value': 'Get some milk and eggs',
            }
        ],
        'form_array': [],
        'id': ptr.id,
        'name': None,
        'node_id': ptr.node_id,
        'node_type': 'validation'
    }


def test_execution_has_node_info(client):
    juan = make_user('juan', 'Juan')

    res = client.post('/v1/execution', headers={**{
        'Content-Type': 'application/json',
    }, **make_auth(juan)}, data=json.dumps({
        'process_name': 'simple',
        'form_array': [
            {
                'ref': 'start-form',
                'data': {
                    'data': 'yes',
                },
            },
        ],
    }))

    assert res.status_code == 201

    exe = Execution.get_all()[0]
    ptr = Pointer.get_all()[0]

    assert exe.name == 'Simplest process ever'
    assert exe.description == 'A simple process that does nothing'

    assert ptr.name == 'Primer paso'
    assert ptr.description == 'Resolver una tarea'


def test_log_has_node_info(client):
    juan = make_user('juan', 'Juan')

    res = client.post('/v1/execution', headers={**{
        'Content-Type': 'application/json',
    }, **make_auth(juan)}, data=json.dumps({
        'process_name': 'simple',
        'form_array': [
            {
                'ref': 'start-form',
                'data': {
                    'data': 'yes',
                },
            },
        ],
    }))

    assert res.status_code == 201

    body = json.loads(res.data)
    execution_id = body['data']['id']

    res = client.get('/v1/log/{}'.format(execution_id))
    body = json.loads(res.data)
    data = body['data'][0]

    assert data['node']['id'] == 'start-node'
    assert data['node']['name'] == 'Primer paso'
    assert data['node']['description'] == 'Resolver una tarea'

    assert data['execution']['id'] == execution_id
    assert data['execution']['name'] == 'Simplest process ever'
    assert data['execution']['description'] == \
        'A simple process that does nothing'


def test_delete_process(config, client, mongo, mocker):
    mocker.patch(
        'pika.adapters.blocking_connection.'
        'BlockingChannel.basic_publish'
    )

    p_0 = make_pointer('simple.2018-02-19.xml', 'mid-node')
    execution = p_0.proxy.execution.get()

    juan = make_user('juan', 'Juan')

    res = client.delete(
        '/v1/execution/{}'.format(execution.id),
        headers=make_auth(juan)
    )

    assert res.status_code == 202

    pika.adapters.blocking_connection.BlockingChannel.\
        basic_publish.assert_called_once()

    args = pika.adapters.blocking_connection.BlockingChannel.\
        basic_publish.call_args[1]

    assert args['exchange'] == ''
    assert args['routing_key'] == config['RABBIT_QUEUE']
    assert json.loads(args['body']) == {
        'execution_id': execution.id,
        'command': 'cancel',
    }


def test_status_notfound(client):
    res = client.get('/v1/execution/doo')

    assert res.status_code == 404


def test_status(config, client, mongo):
    ptr = make_pointer('simple.2018-02-19.xml', 'mid-node')
    execution = ptr.proxy.execution.get()

    mongo[config['MONGO_EXECUTION_COLLECTION']].insert_one({
        'id': execution.id,
    })

    res = client.get('/v1/execution/{}'.format(execution.id))

    assert res.status_code == 200
    assert json.loads(res.data) == {
        'data': {
            'id': execution.id,
        },
    }


def test_execution_list(client, mongo, config):
    mongo[config["MONGO_EXECUTION_COLLECTION"]].insert_one({
        'status': 'ongoing',
    })

    res = client.get('/v1/execution')
    data = json.loads(res.data)

    assert res.status_code == 200
    assert data == {
        'data': [{
            'status': 'ongoing',
        }],
    }


def test_start_process_error_405(client, mongo, config):
    juan = make_user('juan', 'Juan')

    res = client.put('/v1/execution', headers={**{
        'Content-Type': 'application/json',
    }, **make_auth(juan)}, data='{}')

    data = json.loads(res.data)
    assert res.status_code == 405
    assert data['errors'][0]['detail'] == \
        "The method is not allowed for the requested URL."


def test_node_statistics(client, mongo, config):
    def make_node_reg(process_id,  node_id, started_at, finished_at):
        return {
            'started_at': started_at,
            'finished_at': finished_at,
            'execution': {
                'id': EXECUTION_ID,
            },
            'node': {
                'id': node_id,
            },
            'process_id': process_id
        }

    mongo[config["MONGO_HISTORY_COLLECTION"]].insert_many([
        make_node_reg(
            'simple.2018-02-19', 'test1',
            make_date(),
            make_date(2018, 5, 10, 4, 5, 6)
        ),
        make_node_reg(
            'simple.2018-02-19', 'test2',
            make_date(),
            make_date(2018, 5, 10, 6, 3, 3)
        ),
        make_node_reg(
            'simple.2018-02-19', 'test1',
            make_date(),
            make_date(2018, 5, 10, 8, 2, 9)
            ),
        make_node_reg(
            'simple.2018-02-19', 'test2',
            make_date(),
            make_date(2018, 5, 10, 3, 4, 5)
        ),
        make_node_reg(
            'simple.2018-02-19',
            'test2',
            make_date(),
            None
        ),
    ])

    res = client.get('/v1/process/{}/statistics'.format(
        'simple.2018-02-19'
    ))

    assert res.status_code == 200
    assert json.loads(res.data) == {
        'data': [
            {
                'average': 540217.5,
                'max': 547329.0,
                'min': 533106.0,
                'node': 'test1',
                'process_id': 'simple.2018-02-19'
            },
            {
                'average': 534814.0,
                'max': 540183.0,
                'min': 529445.0,
                'node': 'test2',
                'process_id': 'simple.2018-02-19'
            },
        ],
    }


def test_process_statistics(client, mongo, config):
    def make_exec_reg(process_id, started_at, finished_at):
        return {
            'started_at': started_at,
            'finished_at': finished_at,
            'status': 'finished',
            'process': {
                'id': process_id,
                'version': 'v1',
            },
        }

    mongo[config["MONGO_EXECUTION_COLLECTION"]].insert_many([
        make_exec_reg('p1', make_date(), make_date(2018, 5, 10, 4, 5, 6)),
        make_exec_reg('p2', make_date(), make_date(2018, 5, 10, 10, 34, 32)),
        make_exec_reg('p1', make_date(), make_date(2018, 5, 11, 22, 41, 10)),
        make_exec_reg('p2', make_date(), make_date(2018, 6, 23, 8, 15, 1)),
    ])

    res = client.get('/v1/process/statistics')

    assert res.status_code == 200
    assert json.loads(res.data) == {
        'data': [
            {
                'average': 609788.0,
                'max': 686470.0,
                'min': 533106.0,
                'process': 'p1',
            },
            {
                'average': 2453086.5,
                'max': 4349701.0,
                'min': 556472.0,
                'process': 'p2',
            },

        ],
    }


def test_pagination_execution_log(client, mongo, config):
    def make_exec_reg(process_id, started_at, finished_at):
        return {
            'started_at': started_at,
            'finished_at': finished_at,
            'status': 'finished',
            'process': {
                'id': process_id,
                'version': 'v1',
            },
        }

    mongo[config["MONGO_EXECUTION_COLLECTION"]].insert_many([
        make_exec_reg('p1', make_date(), make_date(2018, 5, 10, 4, 5, 6)),
        make_exec_reg('p2', make_date(), make_date(2018, 5, 10, 10, 34, 32)),
        make_exec_reg('p3', make_date(), make_date(2018, 5, 11, 22, 41, 10)),
        make_exec_reg('p4', make_date(), make_date(2018, 6, 23, 8, 15, 1)),
        make_exec_reg('p5', make_date(), make_date(2018, 6, 11, 4, 5, 6)),
        make_exec_reg('p6', make_date(), make_date(2018, 6, 12, 5, 6, 32)),
        make_exec_reg('p7', make_date(), make_date(2018, 6, 13, 6, 7, 10)),
        make_exec_reg('p8', make_date(), make_date(2018, 6, 14, 7, 8, 1)),
    ])

    res = client.get('/v1/process/statistics?offset=2&limit=2')
    assert res.status_code == 200
    assert json.loads(res.data)['data'][0]["process"] == 'p3'
    assert json.loads(res.data)['data'][1]["process"] == 'p4'
    assert len(json.loads(res.data)['data']) == 2


def test_pagination_v1_log(client, mongo, config):

    def make_node_reg(process_id, node_id, started_at, finished_at):
        return {
            'started_at': started_at,
            'finished_at': finished_at,
            'execution': {
                'id': EXECUTION_ID,
            },
            'node': {
                'id': node_id,
            },
            'process_id': process_id
        }

    mongo[config["MONGO_HISTORY_COLLECTION"]].insert_many([
        make_node_reg(
            'simple.2018-02-19', 'mid-node',
            make_date(),
            make_date(2018, 5, 20, 5, 5, 5)
        ),
        make_node_reg(
            'simple.2018-02-19', 'mid-node',
            make_date(),
            make_date(2018, 5, 21, 6, 6, 6)
            ),
        make_node_reg(
            'simple.2018-02-19', 'mid-node',
            make_date(),
            make_date(2018, 5, 22, 7, 7, 7)
        ),
        make_node_reg(
            'simple.2018-02-19',
            'mid-node',
            make_date(),
            make_date(2018, 5, 23, 8, 8, 8)
        ),
        make_node_reg(
            'simple.2018-02-19',
            'mid-node',
            make_date(),
            make_date(2018, 5, 24, 9, 9, 9)
        ),
    ])

    res = client.get(
        '/v1/log/{}?node_id=mid-node&offset=2&limit=2'.format(EXECUTION_ID)
    )
    assert json.loads(res.data)['data'][0]["finished_at"] == \
        '2018-05-22T07:07:07+00:00'
    assert json.loads(res.data)['data'][1]["finished_at"] == \
        '2018-05-23T08:08:08+00:00'
    assert len(json.loads(res.data)['data']) == 2<|MERGE_RESOLUTION|>--- conflicted
+++ resolved
@@ -8,12 +8,8 @@
 from random import choice
 from string import ascii_letters
 
-<<<<<<< HEAD
+from cacahuate.xml import Xml
 from .utils import make_auth, make_pointer, make_user, \
-=======
-from cacahuate.xml import Xml
-from .utils import make_auth, make_activity, make_pointer, make_user, \
->>>>>>> 6506f27f
     make_date, assert_near_date
 
 EXECUTION_ID = '15asbs'
