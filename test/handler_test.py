from datetime import datetime
from xml.dom.minidom import Document
import json
import pika
import pytest

from pvm.handler import Handler
from pvm.node import Node, StartNode, make_node
from pvm.models import Execution, Pointer, User, Activity

def test_parse_message(config):
    handler = Handler(config)

    with pytest.raises(ValueError):
        handler.parse_message('not json')

    with pytest.raises(KeyError):
        handler.parse_message('{"foo":1}')

    with pytest.raises(ValueError):
        handler.parse_message('{"command":"foo"}')

    msg = handler.parse_message('{"command":"step"}')

    assert msg == {
        'command': 'step',
    }

def test_recover_step(config, models):
    handler = Handler(config)
    exc = Execution.validate(
        process_name = 'simple.2018-02-19.xml',
    ).save()
    ptr = Pointer.validate(
        node_id = '4g9lOdPKmRUf',
    ).save()
    ptr.proxy.execution.set(exc)

    execution, pointer, xmliter, node, forms = handler.recover_step({
        'command': 'step',
        'pointer_id': ptr.id,
        'forms':[
            {
                'ref': '#auth-form',
                'data': {
                    'auth': 'yes',
                },
            },
        ]
    })

    assert execution.id == exc.id
    assert pointer.id == pointer.id
    assert pointer in execution.proxy.pointers

    conn = next(xmliter)
    assert conn.tagName == 'connector'
    assert conn.getAttribute('from') == '4g9lOdPKmRUf'
    assert conn.getAttribute('to') == 'kV9UWSeA89IZ'

    assert node.element.getAttribute('id') == '4g9lOdPKmRUf'

def test_create_pointer(config, models):
    handler = Handler(config)

    ele = Document().createElement('node')
    ele.setAttribute('class', 'dummy')
    ele.setAttribute('id', 'chubaca')

    node = make_node(ele)
    exc = Execution.validate(
        process_name = 'simple.2018-02-19.xml',
    ).save()
    pointer = handler.create_pointer(node, exc)
    execution = pointer.proxy.execution.get()

    assert pointer.node_id == 'chubaca'

    assert execution.process_name == 'simple.2018-02-19.xml'
    assert execution.proxy.pointers.count() == 1

def test_finish_node(config, models, mongo):
    ''' second and last stage of a node's lifecycle '''
    handler = Handler(config)
    execution = Execution(
        process_name = 'simple.2018-02-19.xml',
    ).save()
    pointer = Pointer(
        node_id = '4g9lOdPKmRUf',
    ).save()
    pointer.proxy.execution.set(execution)

    mongo.insert_one({
        'started_at': datetime(2018, 4, 1, 21, 45),
        'finished_at': None,
        'user_identifier': None,
        'execution_id': execution.id,
        'node_id': '4g9lOdPKmRUf',
    })

    ptrs = handler.call({
        'command': 'step',
        'pointer_id': pointer.id,
        'forms': [
            {
                'ref': '#auth-form',
                'data': {
                    'auth': 'yes',
                },
            },
            {
                'ref': '#auth-form',
                'data': {
                    'auth': 'yes',
                },
            },
        ]
    }, None)

    assert Pointer.get(pointer.id) == None
    assert Execution.get(execution.id) == None
    assert ptrs == []

    # mongo has a registry
    reg = next(mongo.find())

    del reg['_id']

    assert reg['started_at'] == datetime(2018, 4, 1, 21, 45)
    assert (reg['finished_at'] - datetime.now()).total_seconds() < 2
    assert reg['user_identifier'] == None
    assert reg['execution_id'] == execution.id
    assert reg['node_id'] == '4g9lOdPKmRUf'

    # tasks where deleted from user
    assert False, 'no tasks present'
    assert False, 'event tasks for other users and same pointer are deleted'

def test_wakeup(config, models, mongo):
    ''' the first stage in a node's lifecycle '''
    # setup stuff
    handler = Handler(config)

    execution = Execution(
        process_name = 'exit_request.2018-03-20.xml',
    ).save()
    pointer = Pointer(
        node_id = 'employee-node',
    ).save()
    pointer.proxy.execution.set(execution)
    juan = User(identifier='juan').save()
    manager = User(identifier='juan_manager').save()
    act = Activity(ref='#requester').save()
    act.proxy.user.set(juan)
    act.proxy.execution.set(execution)

    class Channel:

        def basic_publish(self, **kwargs):
            self.kwargs = kwargs

    channel = Channel()

    # this is what we test
    ptrs = handler.call({
        'command': 'step',
        'pointer_id': pointer.id,
        'forms':[
            {
                'ref': '#auth-form',
                'data': {
                    'auth': 'yes',
                },
            },
        ]
    }, channel)

    # the actual tests
    assert hasattr(channel, 'kwargs'), 'Publish was not called'

    args = channel.kwargs

    assert args['exchange'] == ''
    assert args['routing_key'] == config['RABBIT_NOTIFY_QUEUE']
    assert json.loads(args['body']) == {}

    # mongo has a registry
    reg = next(mongo.find())

    del reg['_id']

    assert (reg['started_at'] - datetime.now()).total_seconds() < 2
    assert reg['finished_at'] == None
    assert reg['user_identifier'] == None
    assert reg['execution_id'] == execution.id
    assert reg['node_id'] == 'manager-node'

<<<<<<< HEAD
    # tasks were assigned to users
=======
def test_finish_process():
    assert False, 'process finished deletes activities, forms, and documents'
>>>>>>> e72150a9
<|MERGE_RESOLUTION|>--- conflicted
+++ resolved
@@ -195,9 +195,5 @@
     assert reg['execution_id'] == execution.id
     assert reg['node_id'] == 'manager-node'
 
-<<<<<<< HEAD
-    # tasks were assigned to users
-=======
 def test_finish_process():
-    assert False, 'process finished deletes activities, forms, and documents'
->>>>>>> e72150a9
+    assert False, 'execution, pointers, forms, activities and documents are deleted'