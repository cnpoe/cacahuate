--- conflicted
+++ resolved
@@ -23,17 +23,14 @@
 
 
 def trans_date(obj):
-<<<<<<< HEAD
-    if obj['started_at'] is not None:
-        obj['started_at'] = obj['started_at'].isoformat()
-
-    if obj['finished_at'] is not None:
-        obj['finished_at'] = obj['finished_at'].isoformat()
-
-=======
-    obj['started_at'] = obj['started_at'].isoformat() if obj['started_at'] is not None else None
-    obj['finished_at'] = obj['finished_at'].isoformat() if obj['finished_at'] is not None else None
->>>>>>> b84388f7
+    obj['started_at'] = \
+        obj['started_at'].isoformat() if (
+                                        obj['started_at'] is not None
+                                        ) else None
+    obj['finished_at'] = \
+        obj['finished_at'].isoformat() if (
+                                        obj['finished_at'] is not None
+                                        ) else None
     return obj
 
 
