--- conflicted
+++ resolved
@@ -52,11 +52,7 @@
     def call(self, message: dict, channel):
         execution, pointer, xml, cur_node, *rest = self.recover_step(message)
 
-<<<<<<< HEAD
-        pointers = []  # pointers to be created
-=======
-        to_queue = [] # pointers to be created
->>>>>>> b84388f7
+        to_queue = []  # pointers to be created
 
         # node's lifetime ends here
         self.teardown(pointer, *rest)
