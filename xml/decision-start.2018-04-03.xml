--- conflicted
+++ resolved
@@ -19,13 +19,6 @@
       </form-array>
     </node>
 
-<<<<<<< HEAD
-    <connector from="decision-node" to="confirm-node" condition="#auth-form.auth == 'yes'" />
-
-    <node id="confirm-node" class="end" />
-
-    <connector from="decision-node" to="denegate-node" condition="#auth-form.auth == 'no'" />
-=======
     <connector from="decision-node" to="confirm-node">
       <condition>form#auth-form[auth]=="yes"</condition>
     </connector>
@@ -35,7 +28,6 @@
     <connector from="decision-node" to="denegate-node">
       <condition>form#auth-form[auth]=="no"</condition>
     </connector>
->>>>>>> b84388f7
 
     <node id="denegate-node" class="end" />
   </process>
