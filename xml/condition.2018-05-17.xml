--- conflicted
+++ resolved
@@ -31,16 +31,10 @@
     </if>
 
     <if id="condition2">
-<<<<<<< HEAD
-      <condition data="test">mistery.password == "123456"</condition>
-      <body>
-<!--    <action id="123456-node"> -->
-        <action id="start-node">
-=======
+
       <condition>mistery.password == "123456"</condition>
       <block>
         <action id="123456-node">
->>>>>>> 894abd40
           <auth-filter backend="hardcoded"></auth-filter>
           <form-array>
             <form id="123456-form">
